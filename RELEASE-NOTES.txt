--- conflicted
+++ resolved
@@ -13,12 +13,8 @@
 - Order Details & Product UI: if a Product name has HTML escape characters, they should be decoded in the app.
 - Order Details: if the Order has multiple Products, tapping on any Product should open the same Product now.
 - bugfix: the orders badge on tab bar now is correctly refreshed after switching to a store with badge count equal to zero.
-<<<<<<< HEAD
 - The orders tab now localizes item quantities and the order badge.
-
-=======
 - Orders tab: Orders to fulfill badge shows numbers 1-99, and now 99+ for anything over 99. Previously, it was 9+. 
->>>>>>> 020c14d3
 
 3.5
 -----
