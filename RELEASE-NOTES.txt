<<<<<<< HEAD
- bugfix: add help button to store picker screen
- bugfix: updated logic that determines "last update date" for store stats
- bugfix: on the store picker, don't allow the tableview cell to be selected if there only is a single store
- new feature: application logs. Share your application logs for support purposes.
=======

>>>>>>> c87a323a
<|MERGE_RESOLUTION|>--- conflicted
+++ resolved
@@ -1,8 +1,5 @@
-<<<<<<< HEAD
 - bugfix: add help button to store picker screen
 - bugfix: updated logic that determines "last update date" for store stats
 - bugfix: on the store picker, don't allow the tableview cell to be selected if there only is a single store
 - new feature: application logs. Share your application logs for support purposes.
-=======
-
->>>>>>> c87a323a
+