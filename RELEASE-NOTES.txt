--- conflicted
+++ resolved
@@ -1,12 +1,9 @@
 4.0
 -----
-<<<<<<< HEAD
 - [internal] the login via Magic Link flows have code changes. See https://git.io/JvyB3 for testing details.
 - [internal] the login via Continue with Google flows have code changes that can cause regressions. See https://git.io/Jvyjg for testing details.
 
  
-=======
->>>>>>> a5f434fc
 - Fix pulling to refresh on the Processing tab sometimes will not show the up-to-date orders.
 - [internal] the signup and login Magic Link flows have code changes. See https://git.io/JvyB3 for testing details.
 - [internal] Changed the Shipping and Tax classes list loading so that any cached data is shown right away
