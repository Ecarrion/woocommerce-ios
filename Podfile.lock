--- conflicted
+++ resolved
@@ -15,9 +15,9 @@
   - CocoaLumberjack/Extensions (3.4.2):
     - CocoaLumberjack/Default
   - Cosmos (17.0.0)
-  - Crashlytics (3.11.1):
-    - Fabric (~> 1.8.1)
-  - Fabric (1.8.2)
+  - Crashlytics (3.12.0):
+    - Fabric (~> 1.9.0)
+  - Fabric (1.9.0)
   - FormatterKit/Resources (1.8.2)
   - FormatterKit/TimeIntervalFormatter (1.8.2):
     - FormatterKit/Resources
@@ -40,7 +40,7 @@
   - Reachability (3.2)
   - SVProgressHUD (2.2.5)
   - UIDeviceIdentifier (0.5.0)
-  - WordPressAuthenticator (1.1.5):
+  - WordPressAuthenticator (1.1.6):
     - 1PasswordExtension (= 1.8.5)
     - Alamofire (= 4.7.3)
     - CocoaLumberjack (= 3.4.2)
@@ -61,7 +61,7 @@
     - UIDeviceIdentifier (~> 0.4)
     - WordPressShared (~> 1.4)
     - wpxmlrpc (= 0.8.3)
-  - WordPressShared (1.5.1):
+  - WordPressShared (1.6.0):
     - CocoaLumberjack (~> 3.4)
     - FormatterKit/TimeIntervalFormatter (= 1.8.2)
   - WordPressUI (1.1.1)
@@ -137,8 +137,8 @@
   Charts: f122fb70b19847fa5817d018b77d6c5a2296ab25
   CocoaLumberjack: db7cc9e464771f12054c22ff6947c5a58d43a0fd
   Cosmos: 309e489f21ffc91a1eeecfebef7f817cd2fcfba6
-  Crashlytics: ca7ab4bc304aa216bdc2e4c1a96389ee77252203
-  Fabric: d2b22f443ba195d8a7cc204da230977c72733b40
+  Crashlytics: 07fb167b1694128c1c9a5a5cc319b0e9c3ca0933
+  Fabric: f988e33c97f08930a413e08123064d2e5f68d655
   FormatterKit: 4b8f29acc9b872d5d12a63efb560661e8f2e1b98
   GoogleSignInRepacked: d357702618c555f38923576924661325eb1ef22b
   GoogleToolboxForMac: 91c824d21e85b31c2aae9bb011c5027c9b4e738f
@@ -150,18 +150,14 @@
   Reachability: 33e18b67625424e47b6cde6d202dce689ad7af96
   SVProgressHUD: 1428aafac632c1f86f62aa4243ec12008d7a51d6
   UIDeviceIdentifier: a959a6d4f51036b4180dd31fb26483a820f1cc46
-  WordPressAuthenticator: 0e60d89e1637212bc841a0cf66fc5ef8cac01e52
+  WordPressAuthenticator: 83f495cce863d3f65bb440f6dea57161af401729
   WordPressKit: 46fe8a4fa2ff4195f73a992f0f6f3a1eb2972b70
-  WordPressShared: 2a2d74bbe0ee4c31452f8c33aafe255278dc56f6
+  WordPressShared: a2fc2db66c210a05d317ae9678b5823dd6a4d708
   WordPressUI: 3c69543f0170e011226e48910b8c3071e5d400af
   wpxmlrpc: bfc572f62ce7ee897f6f38b098d2ba08732ecef4
   XLPagerTabStrip: 22d4c58200d7c105e0e407ab6bfd01a5d85014be
   ZendeskSDK: af6509ad7968d367f95b2645713802712152f879
 
-<<<<<<< HEAD
-PODFILE CHECKSUM: e7d1b6e4712e1015b3a13ab3dcd3ca340a44fceb
-=======
-PODFILE CHECKSUM: 5e33e9ff7cd5d7ea4c1aad3108fe80ecdca66b38
->>>>>>> 55198e88
+PODFILE CHECKSUM: d23723ee4dfdfe2f624d8f080d9a5268c03f7a60
 
 COCOAPODS: 1.5.3