import UIKit
import Yosemite

/// The entry UI for adding/editing a Product.
final class ProductFormViewController: UIViewController {

    @IBOutlet private weak var tableView: UITableView!

    private var product: Product {
        didSet {
            viewModel = DefaultProductFormTableViewModel(product: product, currency: currency)
            tableViewDataSource = ProductFormTableViewDataSource(viewModel: viewModel)
            tableViewDataSource.configureActions(onAddImage: showProductImages)
            tableView.dataSource = tableViewDataSource
            tableView.reloadData()
        }
    }

    private var productUpdater: ProductUpdater {
        return product
    }

    private var viewModel: ProductFormTableViewModel
    private var tableViewDataSource: ProductFormTableViewDataSource

    private let currency: String

    init(product: Product, currency: String) {
        self.currency = currency
        self.product = product
        self.viewModel = DefaultProductFormTableViewModel(product: product, currency: currency)
        self.tableViewDataSource = ProductFormTableViewDataSource(viewModel: viewModel)
        super.init(nibName: nil, bundle: nil)
        tableViewDataSource.configureActions(onAddImage: showProductImages)
    }

    required init?(coder: NSCoder) {
        fatalError("init(coder:) has not been implemented")
    }

    override func viewDidLoad() {
        super.viewDidLoad()

        configureNavigationBar()
        configureMainView()
        configureTableView()
    }
}

private extension ProductFormViewController {
    func configureNavigationBar() {
        let updateTitle = NSLocalizedString("Update", comment: "Action for updating a Product remotely")
        navigationItem.rightBarButtonItem = UIBarButtonItem(title: updateTitle, style: .done, target: self, action: #selector(updateProduct))
        removeNavigationBackBarButtonText()
    }

    func configureMainView() {
        view.backgroundColor = .listBackground
    }

    func configureTableView() {
        registerTableViewCells()

        tableView.dataSource = tableViewDataSource
        tableView.delegate = self

        tableView.backgroundColor = .listBackground
        tableView.removeLastCellSeparator()

        tableView.reloadData()
    }

    /// Registers all of the available TableViewCells
    ///
    func registerTableViewCells() {
        viewModel.sections.forEach { section in
            switch section {
            case .primaryFields(let rows):
                rows.forEach { row in
                    row.cellTypes.forEach { cellType in
                        tableView.register(cellType.loadNib(), forCellReuseIdentifier: cellType.reuseIdentifier)
                    }
                }
            default:
                return
            }
        }
    }
}

// MARK: Navigation actions
//
private extension ProductFormViewController {
    @objc func updateProduct() {
        let title = NSLocalizedString("Publishing your product...", comment: "Title of the in-progress UI while updating the Product remotely")
        let message = NSLocalizedString("Please wait while we publish this product to your store",
                                        comment: "Message of the in-progress UI while updating the Product remotely")
        let viewProperties = InProgressViewProperties(title: title, message: message)
        let inProgressViewController = InProgressViewController(viewProperties: viewProperties)

        // Before iOS 13, a modal with transparent background requires certain
        // `modalPresentationStyle` to prevent the view from turning dark after being presented.
        if #available(iOS 13.0, *) {} else {
            inProgressViewController.modalPresentationStyle = .overCurrentContext
        }

        navigationController?.present(inProgressViewController, animated: true, completion: nil)

        let action = ProductAction.updateProduct(product: product) { [weak self] (product, error) in
            guard let product = product, error == nil else {
                let errorDescription = error?.localizedDescription ?? "No error specified"
                DDLogError("⛔️ Error updating Product: \(errorDescription)")
                self?.displayError(error: error)
                return
            }
            self?.product = product

            // Dismisses the in-progress UI.
            self?.navigationController?.dismiss(animated: true, completion: nil)
        }
        ServiceLocator.stores.dispatch(action)
    }

    func showProductImages() {
<<<<<<< HEAD
        let imagesViewController = ProductImagesViewController(product: product) { [weak self] images in
            self?.onEditProductImagesCompletion(images: images)
        }
        navigationController?.pushViewController(imagesViewController, animated: true)
    }

    func onEditProductImagesCompletion(images: [ProductImage]) {
        defer {
            navigationController?.popViewController(animated: true)
        }
        guard images != product.images else {
            return
        }
        self.product = productUpdater.imagesUpdated(images: images)
    }

=======
        let imagesViewController = ProductImagesViewController(product: product)
        navigationController?.pushViewController(imagesViewController, animated: true)
    }

>>>>>>> 3e751ced
    func displayError(error: ProductUpdateError?) {
        let title = NSLocalizedString("Cannot update Product", comment: "The title of the alert when there is an error updating the product")

        let message = error?.alertMessage

        displayErrorAlert(title: title, message: message)
    }

    func displayErrorAlert(title: String?, message: String?) {
        let alert = UIAlertController(title: title,
                                      message: message,
                                      preferredStyle: .alert)
        let cancel = UIAlertAction(title: NSLocalizedString(
            "OK",
            comment: "Dismiss button on the alert when there is an error updating the product"
        ), style: .cancel, handler: nil)
        alert.addAction(cancel)

        present(alert, animated: true, completion: nil)
    }
}

extension ProductFormViewController: UITableViewDelegate {
    func tableView(_ tableView: UITableView, didSelectRowAt indexPath: IndexPath) {
        tableView.deselectRow(at: indexPath, animated: true)

        let section = viewModel.sections[indexPath.section]
        switch section {
        case .primaryFields(let rows):
            let row = rows[indexPath.row]
            switch row {
            case .images:
                break
            case .name:
                editProductName()
            case .description:
                editProductDescription()
            }
        case .settings(let rows):
            let row = rows[indexPath.row]
            switch row {
            case .price:
                editPriceSettings()
            case .shipping:
                editShippingSettings()
            case .inventory:
                editInventorySettings()
            }
        }
    }

    func tableView(_ tableView: UITableView, heightForHeaderInSection section: Int) -> CGFloat {
        let section = viewModel.sections[section]
        switch section {
        case .settings:
            return Constants.settingsHeaderHeight
        default:
            return 0
        }
    }

    func tableView(_ tableView: UITableView, viewForHeaderInSection section: Int) -> UIView? {
        let section = viewModel.sections[section]
        switch section {
        case .settings:
            let clearView = UIView(frame: .zero)
            clearView.backgroundColor = .clear
            return clearView
        default:
            return nil
        }
    }
}

// MARK: Action - Edit Product Name
//
private extension ProductFormViewController {
    func editProductName() {
        let placeholder = NSLocalizedString("Enter a title...", comment: "The text placeholder for the Text Editor screen")
        let navigationTitle = NSLocalizedString("Title", comment: "The navigation bar title of the Text editor screen.")
        let textViewController = TextViewViewController(text: product.name,
                                                        placeholder: placeholder,
                                                        navigationTitle: navigationTitle
        ) { [weak self] (newProductName) in
            self?.onEditProductNameCompletion(newName: newProductName ?? "")
        }

        navigationController?.pushViewController(textViewController, animated: true)
    }

    func onEditProductNameCompletion(newName: String) {
        defer {
            navigationController?.popViewController(animated: true)
        }
        guard newName != product.name else {
            return
        }
        self.product = productUpdater.nameUpdated(name: newName)
    }
}

// MARK: Action - Edit Product Parameters
//
private extension ProductFormViewController {
    func editProductDescription() {
        let editorViewController = EditorFactory().productDescriptionEditor(product: product) { [weak self] content in
            self?.onEditProductDescriptionCompletion(newDescription: content)
        }
        navigationController?.pushViewController(editorViewController, animated: true)
    }

    func onEditProductDescriptionCompletion(newDescription: String) {
        defer {
            navigationController?.popViewController(animated: true)
        }
        guard newDescription != product.fullDescription else {
            return
        }
        self.product = productUpdater.descriptionUpdated(description: newDescription)
    }
}

// MARK: Action - Edit Product Price Settings
//
private extension ProductFormViewController {
    func editPriceSettings() {
        let priceSettingsViewController = ProductPriceSettingsViewController(product: product) { [weak self]
            (regularPrice, salePrice, dateOnSaleStart, dateOnSaleEnd, taxStatus, taxClass) in
            self?.onEditPriceSettingsCompletion(regularPrice: regularPrice,
                                                salePrice: salePrice,
                                                dateOnSaleStart: dateOnSaleStart,
                                                dateOnSaleEnd: dateOnSaleEnd,
                                                taxStatus: taxStatus,
                                                taxClass: taxClass)
        }
        navigationController?.pushViewController(priceSettingsViewController, animated: true)
    }

    func onEditPriceSettingsCompletion(regularPrice: String?,
                                       salePrice: String?,
                                       dateOnSaleStart: Date?,
                                       dateOnSaleEnd: Date?,
                                       taxStatus: ProductTaxStatus,
                                       taxClass: TaxClass?) {
        defer {
            navigationController?.popViewController(animated: true)
        }

        guard regularPrice != product.regularPrice ||
            salePrice != product.salePrice ||
            dateOnSaleStart != product.dateOnSaleStart ||
            dateOnSaleEnd != product.dateOnSaleEnd ||
            taxStatus != product.productTaxStatus ||
            taxClass?.slug != product.taxClass else {
            return
        }
        self.product = productUpdater.priceSettingsUpdated(regularPrice: regularPrice,
                                                           salePrice: salePrice,
                                                           dateOnSaleStart: dateOnSaleStart,
                                                           dateOnSaleEnd: dateOnSaleEnd,
                                                           taxStatus: taxStatus,
                                                           taxClass: taxClass)
    }
}

// MARK: Action - Edit Product Shipping Settings
//
private extension ProductFormViewController {
    func editShippingSettings() {
        let shippingSettingsViewController = ProductShippingSettingsViewController(product: product) { [weak self] (weight, dimensions, shippingClass) in
            self?.onEditShippingSettingsCompletion(weight: weight, dimensions: dimensions, shippingClass: shippingClass)
        }
        navigationController?.pushViewController(shippingSettingsViewController, animated: true)
    }

    func onEditShippingSettingsCompletion(weight: String?, dimensions: ProductDimensions, shippingClass: ProductShippingClass?) {
        defer {
            navigationController?.popViewController(animated: true)
        }
        guard weight != self.product.weight || dimensions != self.product.dimensions || shippingClass != product.productShippingClass else {
            return
        }
        self.product = productUpdater.shippingSettingsUpdated(weight: weight, dimensions: dimensions, shippingClass: shippingClass)
    }
}

// MARK: Action - Edit Product Inventory Settings
//
private extension ProductFormViewController {
    func editInventorySettings() {
        let inventorySettingsViewController = ProductInventorySettingsViewController(product: product) { [weak self] data in
            self?.onEditInventorySettingsCompletion(data: data)
        }
        navigationController?.pushViewController(inventorySettingsViewController, animated: true)
    }

    func onEditInventorySettingsCompletion(data: ProductInventoryEditableData) {
        defer {
            navigationController?.popViewController(animated: true)
        }
        let originalData = ProductInventoryEditableData(product: product)
        guard originalData != data else {
            return
        }
        self.product = productUpdater.inventorySettingsUpdated(sku: data.sku,
                                                               manageStock: data.manageStock,
                                                               soldIndividually: data.soldIndividually,
                                                               stockQuantity: data.stockQuantity,
                                                               backordersSetting: data.backordersSetting,
                                                               stockStatus: data.stockStatus)
    }
}

// MARK: Constants
//
private extension ProductFormViewController {
    enum Constants {
        static let settingsHeaderHeight = CGFloat(16)
    }
}<|MERGE_RESOLUTION|>--- conflicted
+++ resolved
@@ -122,7 +122,6 @@
     }
 
     func showProductImages() {
-<<<<<<< HEAD
         let imagesViewController = ProductImagesViewController(product: product) { [weak self] images in
             self?.onEditProductImagesCompletion(images: images)
         }
@@ -139,12 +138,6 @@
         self.product = productUpdater.imagesUpdated(images: images)
     }
 
-=======
-        let imagesViewController = ProductImagesViewController(product: product)
-        navigationController?.pushViewController(imagesViewController, animated: true)
-    }
-
->>>>>>> 3e751ced
     func displayError(error: ProductUpdateError?) {
         let title = NSLocalizedString("Cannot update Product", comment: "The title of the alert when there is an error updating the product")
 
