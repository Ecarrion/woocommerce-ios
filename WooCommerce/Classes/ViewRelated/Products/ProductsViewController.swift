--- conflicted
+++ resolved
@@ -344,10 +344,6 @@
 
         ServiceLocator.analytics.track(.productListProductTapped)
 
-<<<<<<< HEAD
-=======
-        let product = resultsController.object(at: indexPath)
->>>>>>> 8ee6f4eb
 
         let currencyCode = CurrencySettings.shared.currencyCode
         let currency = CurrencySettings.shared.symbol(from: currencyCode)
