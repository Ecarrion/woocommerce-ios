--- conflicted
+++ resolved
@@ -50,12 +50,8 @@
 
     // MARK: - Initializers
 
-<<<<<<< HEAD
-    init(note: Note, orderID: Int, siteID: Int) {
+    init(note: Note, orderID: Int64, siteID: Int64) {
         self.note = note
-=======
-    init(orderID: Int64, siteID: Int64) {
->>>>>>> 073e714c
         self.orderID = orderID
         self.siteID = siteID
 
@@ -252,7 +248,7 @@
             return
         }
 
-        let action = NotificationAction.updateReadStatus(noteId: note.noteId, read: true) { (error) in
+        let action = NotificationAction.updateReadStatus(noteID: note.noteID, read: true) { (error) in
             if let error = error {
                 DDLogError("⛔️ Error marking single notification as read: \(error)")
             }
