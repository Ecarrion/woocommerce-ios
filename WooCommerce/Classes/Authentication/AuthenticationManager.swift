--- conflicted
+++ resolved
@@ -30,10 +30,7 @@
     func displayAuthentication(from presenter: UIViewController) {
         let prologueViewController = LoginPrologueViewController()
         let navigationController = LoginNavigationController(rootViewController: prologueViewController)
-<<<<<<< HEAD
-=======
 
->>>>>>> fce9dfad
         presenter.present(navigationController, animated: true, completion: nil)
     }
 
