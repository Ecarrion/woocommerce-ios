--- conflicted
+++ resolved
@@ -39,23 +39,13 @@
                                                 disabledBorderColor: StyleManager.buttonDisabledHighlightedColor,
                                                 primaryTitleColor: StyleManager.buttonPrimaryTitleColor,
                                                 secondaryTitleColor: StyleManager.buttonSecondaryTitleColor,
-<<<<<<< HEAD
-                                                disabledTitleColor: StyleManager.buttonDisabledTitleColor, textButtonColor: StyleManager.defaultTextColor, textButtonHighlightColor: StyleManager.buttonPrimaryHighlightedColor, instructionColor: StyleManager.wooCommerceBrandColor,
-                                                subheadlineColor: StyleManager.wooCommerceBrandColor, placeholderColor: StyleManager.wooGreyMid,
+                                                disabledTitleColor: StyleManager.buttonDisabledTitleColor, 
+                                                textButtonColor: StyleManager.defaultTextColor, 
+                                                textButtonHighlightColor: StyleManager.buttonPrimaryHighlightedColor, instructionColor: StyleManager.wooCommerceBrandColor,
+                                                subheadlineColor: StyleManager.wooCommerceBrandColor, 
+                                                placeholderColor: StyleManager.wooGreyMid,
                                                 viewControllerBackgroundColor: StyleManager.wooGreyLight, textFieldBackgroundColor: StyleManager.wooWhite,
                                                 navBarImage: StyleManager.navBarImage, navBarBadgeColor: StyleManager.wooCommerceBrandColor)
-=======
-                                                disabledTitleColor: StyleManager.buttonDisabledTitleColor,
-                                                textButtonColor: StyleManager.wooCommerceBrandColor,
-                                                textButtonHighlightColor: StyleManager.wooCommerceBrandColor,
-                                                instructionColor: StyleManager.wooCommerceBrandColor,
-                                                subheadlineColor: StyleManager.wooCommerceBrandColor,
-                                                placeholderColor: StyleManager.wooGreyTextMin,
-                                                viewControllerBackgroundColor: StyleManager.wooGreyLight,
-                                                textFieldBackgroundColor: StyleManager.wooWhite,
-                                                navBarImage: StyleManager.navBarImage,
-                                                navBarBadgeColor: StyleManager.wooCommerceBrandColor)
->>>>>>> 16725237
 
         let displayStrings = WordPressAuthenticatorDisplayStrings(emailLoginInstructions: AuthenticationConstants.emailInstructions,
                                                      jetpackLoginInstructions: AuthenticationConstants.jetpackInstructions,
