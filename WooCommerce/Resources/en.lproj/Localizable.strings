--- conflicted
+++ resolved
@@ -475,12 +475,7 @@
    Spoken accessibility label for an icon image that indicates it's a note to the customer. */
 "Note to customer" = "Note to customer";
 
-<<<<<<< HEAD
-/* Deleted Notification's Title
-   Notification notice title */
-=======
-/* Deleted Notification's Title Notification notice title */
->>>>>>> 4c70e095
+/* Deleted Notification's Title – Notification notice title */
 "Notification" = "Notification";
 
 /* Notification error notice title */
