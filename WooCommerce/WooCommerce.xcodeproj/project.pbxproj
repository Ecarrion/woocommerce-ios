--- conflicted
+++ resolved
@@ -1408,11 +1408,8 @@
 			children = (
 				02913E9423A774C500707A0C /* UnitInputFormatter.swift */,
 				02913E9623A774E600707A0C /* DecimalInputFormatter.swift */,
-<<<<<<< HEAD
 				45B9C64223A91CB6007FC4C5 /* PriceInputFormatter.swift */,
-=======
 				021E2A1D23AA24C600B1DE07 /* StringInputFormatter.swift */,
->>>>>>> d1720ef7
 			);
 			path = UnitInputFormatter;
 			sourceTree = "<group>";
