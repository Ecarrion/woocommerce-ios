// !$*UTF8*$!
{
	archiveVersion = 1;
	classes = {
	};
	objectVersion = 48;
	objects = {

/* Begin PBXAggregateTarget section */
		B55D4C0F20B612F300D7A50F /* GenerateCredentials */ = {
			isa = PBXAggregateTarget;
			buildConfigurationList = B55D4C1020B612F300D7A50F /* Build configuration list for PBXAggregateTarget "GenerateCredentials" */;
			buildPhases = (
				B55D4C1320B612FE00D7A50F /* ShellScript */,
			);
			dependencies = (
			);
			name = GenerateCredentials;
			productName = GenerateInfoPlist;
		};
/* End PBXAggregateTarget section */

/* Begin PBXBuildFile section */
		0202B68D23876BC100F3EBE0 /* ProductsTabProductViewModel+ProductVariation.swift in Sources */ = {isa = PBXBuildFile; fileRef = 0202B68C23876BC100F3EBE0 /* ProductsTabProductViewModel+ProductVariation.swift */; };
		0202B6922387AB0C00F3EBE0 /* WooTab+Tag.swift in Sources */ = {isa = PBXBuildFile; fileRef = 0202B6912387AB0C00F3EBE0 /* WooTab+Tag.swift */; };
		0202B6952387AD1B00F3EBE0 /* UITabBar+Order.swift in Sources */ = {isa = PBXBuildFile; fileRef = 0202B6942387AD1B00F3EBE0 /* UITabBar+Order.swift */; };
		020B2F8F23BD9F1F00BD79AD /* IntegerInputFormatter.swift in Sources */ = {isa = PBXBuildFile; fileRef = 020B2F8E23BD9F1F00BD79AD /* IntegerInputFormatter.swift */; };
		020B2F9123BDD71500BD79AD /* IntegerInputFormatterTests.swift in Sources */ = {isa = PBXBuildFile; fileRef = 020B2F9023BDD71500BD79AD /* IntegerInputFormatterTests.swift */; };
		020B2F9423BDDBDC00BD79AD /* ProductUpdateError+UI.swift in Sources */ = {isa = PBXBuildFile; fileRef = 020B2F9323BDDBDC00BD79AD /* ProductUpdateError+UI.swift */; };
		020B2F9923BDF2E000BD79AD /* DefaultProductFormTableViewModelTests.swift in Sources */ = {isa = PBXBuildFile; fileRef = 020B2F9823BDF2E000BD79AD /* DefaultProductFormTableViewModelTests.swift */; };
		020BE74823B05CF2007FE54C /* ProductInventoryEditableData.swift in Sources */ = {isa = PBXBuildFile; fileRef = 020BE74723B05CF2007FE54C /* ProductInventoryEditableData.swift */; };
		020BE74D23B1F5EB007FE54C /* TitleAndTextFieldTableViewCell.swift in Sources */ = {isa = PBXBuildFile; fileRef = 020BE74B23B1F5EA007FE54C /* TitleAndTextFieldTableViewCell.swift */; };
		020BE74E23B1F5EB007FE54C /* TitleAndTextFieldTableViewCell.xib in Resources */ = {isa = PBXBuildFile; fileRef = 020BE74C23B1F5EA007FE54C /* TitleAndTextFieldTableViewCell.xib */; };
		020BE76723B49FE9007FE54C /* AztecBoldFormatBarCommandTests.swift in Sources */ = {isa = PBXBuildFile; fileRef = 020BE76623B49FE9007FE54C /* AztecBoldFormatBarCommandTests.swift */; };
		020BE76923B4A268007FE54C /* AztecItalicFormatBarCommandTests.swift in Sources */ = {isa = PBXBuildFile; fileRef = 020BE76823B4A268007FE54C /* AztecItalicFormatBarCommandTests.swift */; };
		020BE76B23B4A380007FE54C /* AztecUnderlineFormatBarCommandTests.swift in Sources */ = {isa = PBXBuildFile; fileRef = 020BE76A23B4A380007FE54C /* AztecUnderlineFormatBarCommandTests.swift */; };
		020BE76D23B4A404007FE54C /* AztecStrikethroughFormatBarCommandTests.swift in Sources */ = {isa = PBXBuildFile; fileRef = 020BE76C23B4A404007FE54C /* AztecStrikethroughFormatBarCommandTests.swift */; };
		020BE76F23B4A468007FE54C /* AztecBlockquoteFormatBarCommandTests.swift in Sources */ = {isa = PBXBuildFile; fileRef = 020BE76E23B4A468007FE54C /* AztecBlockquoteFormatBarCommandTests.swift */; };
		020BE77123B4A4C6007FE54C /* AztecHorizontalRulerFormatBarCommandTests.swift in Sources */ = {isa = PBXBuildFile; fileRef = 020BE77023B4A4C6007FE54C /* AztecHorizontalRulerFormatBarCommandTests.swift */; };
		020BE77323B4A567007FE54C /* AztecInsertMoreFormatBarCommandTests.swift in Sources */ = {isa = PBXBuildFile; fileRef = 020BE77223B4A567007FE54C /* AztecInsertMoreFormatBarCommandTests.swift */; };
		020BE77523B4A7EC007FE54C /* AztecSourceCodeFormatBarCommandTests.swift in Sources */ = {isa = PBXBuildFile; fileRef = 020BE77423B4A7EC007FE54C /* AztecSourceCodeFormatBarCommandTests.swift */; };
		020BE77723B4A9D9007FE54C /* AztecLinkFormatBarCommandTests.swift in Sources */ = {isa = PBXBuildFile; fileRef = 020BE77623B4A9D9007FE54C /* AztecLinkFormatBarCommandTests.swift */; };
		020DD48A23229495005822B1 /* ProductsTabProductTableViewCell.swift in Sources */ = {isa = PBXBuildFile; fileRef = 020DD48923229495005822B1 /* ProductsTabProductTableViewCell.swift */; };
		020DD48D2322A617005822B1 /* ProductsTabProductViewModel.swift in Sources */ = {isa = PBXBuildFile; fileRef = 020DD48C2322A617005822B1 /* ProductsTabProductViewModel.swift */; };
		020DD48F232392C9005822B1 /* UIViewController+AppReview.swift in Sources */ = {isa = PBXBuildFile; fileRef = 020DD48E232392C9005822B1 /* UIViewController+AppReview.swift */; };
		020DD49123239DD6005822B1 /* PaginatedListViewControllerStateCoordinator.swift in Sources */ = {isa = PBXBuildFile; fileRef = 020DD49023239DD6005822B1 /* PaginatedListViewControllerStateCoordinator.swift */; };
		020F41E523163C0100776C4D /* TopBannerViewModel.swift in Sources */ = {isa = PBXBuildFile; fileRef = 020F41E323163C0100776C4D /* TopBannerViewModel.swift */; };
		020F41E623163C0100776C4D /* TopBannerView.swift in Sources */ = {isa = PBXBuildFile; fileRef = 020F41E423163C0100776C4D /* TopBannerView.swift */; };
		020F41E823176F8E00776C4D /* TopBannerPresenter.swift in Sources */ = {isa = PBXBuildFile; fileRef = 020F41E723176F8E00776C4D /* TopBannerPresenter.swift */; };
		0216271E2375044D000208D2 /* AztecFormatBar+Update.swift in Sources */ = {isa = PBXBuildFile; fileRef = 0216271D2375044D000208D2 /* AztecFormatBar+Update.swift */; };
		02162726237963AF000208D2 /* ProductFormViewController.swift in Sources */ = {isa = PBXBuildFile; fileRef = 02162724237963AF000208D2 /* ProductFormViewController.swift */; };
		02162727237963AF000208D2 /* ProductFormViewController.xib in Resources */ = {isa = PBXBuildFile; fileRef = 02162725237963AF000208D2 /* ProductFormViewController.xib */; };
		02162729237965E8000208D2 /* ProductFormTableViewModel.swift in Sources */ = {isa = PBXBuildFile; fileRef = 02162728237965E8000208D2 /* ProductFormTableViewModel.swift */; };
		0216272B2379662C000208D2 /* DefaultProductFormTableViewModel.swift in Sources */ = {isa = PBXBuildFile; fileRef = 0216272A2379662C000208D2 /* DefaultProductFormTableViewModel.swift */; };
		0219B03723964527007DCD5E /* PaginatedProductShippingClassListSelectorDataSource.swift in Sources */ = {isa = PBXBuildFile; fileRef = 0219B03623964527007DCD5E /* PaginatedProductShippingClassListSelectorDataSource.swift */; };
		021E2A1723A9FE5A00B1DE07 /* ProductInventorySettingsViewController.swift in Sources */ = {isa = PBXBuildFile; fileRef = 021E2A1523A9FE5A00B1DE07 /* ProductInventorySettingsViewController.swift */; };
		021E2A1823A9FE5A00B1DE07 /* ProductInventorySettingsViewController.xib in Resources */ = {isa = PBXBuildFile; fileRef = 021E2A1623A9FE5A00B1DE07 /* ProductInventorySettingsViewController.xib */; };
		021E2A1A23AA07F800B1DE07 /* Product+InventorySettingsViewModels.swift in Sources */ = {isa = PBXBuildFile; fileRef = 021E2A1923AA07F800B1DE07 /* Product+InventorySettingsViewModels.swift */; };
		021E2A1C23AA0DD100B1DE07 /* ProductBackordersSettingListSelectorDataSource.swift in Sources */ = {isa = PBXBuildFile; fileRef = 021E2A1B23AA0DD100B1DE07 /* ProductBackordersSettingListSelectorDataSource.swift */; };
		021E2A1E23AA24C600B1DE07 /* StringInputFormatter.swift in Sources */ = {isa = PBXBuildFile; fileRef = 021E2A1D23AA24C600B1DE07 /* StringInputFormatter.swift */; };
		021E2A2023AA274700B1DE07 /* ProductBackordersSettingListSelectorDataSourceTests.swift in Sources */ = {isa = PBXBuildFile; fileRef = 021E2A1F23AA274700B1DE07 /* ProductBackordersSettingListSelectorDataSourceTests.swift */; };
		021FAFCD2355621E00B99241 /* UIView+SubviewsAxisTests.swift in Sources */ = {isa = PBXBuildFile; fileRef = 021FAFCC2355621E00B99241 /* UIView+SubviewsAxisTests.swift */; };
		021FAFCF23556D2B00B99241 /* UIView+SubviewsAxis.swift in Sources */ = {isa = PBXBuildFile; fileRef = 021FAFCE23556D2B00B99241 /* UIView+SubviewsAxis.swift */; };
		02279586237A50C900787C63 /* AztecUnorderedListFormatBarCommand.swift in Sources */ = {isa = PBXBuildFile; fileRef = 02279583237A50C900787C63 /* AztecUnorderedListFormatBarCommand.swift */; };
		02279587237A50C900787C63 /* AztecHeaderFormatBarCommand.swift in Sources */ = {isa = PBXBuildFile; fileRef = 02279584237A50C900787C63 /* AztecHeaderFormatBarCommand.swift */; };
		0227958D237A51F300787C63 /* OptionsTableViewController+Styles.swift in Sources */ = {isa = PBXBuildFile; fileRef = 0227958C237A51F300787C63 /* OptionsTableViewController+Styles.swift */; };
		02279590237A5DC900787C63 /* AztecUnorderedListFormatBarCommandTests.swift in Sources */ = {isa = PBXBuildFile; fileRef = 0227958F237A5DC900787C63 /* AztecUnorderedListFormatBarCommandTests.swift */; };
		02279594237A60FD00787C63 /* AztecHeaderFormatBarCommandTests.swift in Sources */ = {isa = PBXBuildFile; fileRef = 02279593237A60FD00787C63 /* AztecHeaderFormatBarCommandTests.swift */; };
		022A45EE237BADA6001417F0 /* Product+ProductFormTests.swift in Sources */ = {isa = PBXBuildFile; fileRef = 022A45ED237BADA6001417F0 /* Product+ProductFormTests.swift */; };
		022BF7FD23B9D708000A1DFB /* InProgressViewController.swift in Sources */ = {isa = PBXBuildFile; fileRef = 022BF7FB23B9D708000A1DFB /* InProgressViewController.swift */; };
		022BF7FE23B9D708000A1DFB /* InProgressViewController.xib in Resources */ = {isa = PBXBuildFile; fileRef = 022BF7FC23B9D708000A1DFB /* InProgressViewController.xib */; };
		023053492374528A00487A64 /* AztecBlockquoteFormatBarCommand.swift in Sources */ = {isa = PBXBuildFile; fileRef = 023053482374528A00487A64 /* AztecBlockquoteFormatBarCommand.swift */; };
		02305352237454C700487A64 /* AztecHorizontalRulerFormatBarCommand.swift in Sources */ = {isa = PBXBuildFile; fileRef = 0230534F237454C700487A64 /* AztecHorizontalRulerFormatBarCommand.swift */; };
		02305353237454C700487A64 /* AztecInsertMoreFormatBarCommand.swift in Sources */ = {isa = PBXBuildFile; fileRef = 02305350237454C700487A64 /* AztecInsertMoreFormatBarCommand.swift */; };
		0230535B2374FB6800487A64 /* AztecSourceCodeFormatBarCommand.swift in Sources */ = {isa = PBXBuildFile; fileRef = 0230535A2374FB6800487A64 /* AztecSourceCodeFormatBarCommand.swift */; };
		02396251239948470096F34C /* UIImage+TintColor.swift in Sources */ = {isa = PBXBuildFile; fileRef = 02396250239948470096F34C /* UIImage+TintColor.swift */; };
		02404ED82314BF8A00FF1170 /* StatsV3ToV4BannerActionHandler.swift in Sources */ = {isa = PBXBuildFile; fileRef = 02404ED72314BF8A00FF1170 /* StatsV3ToV4BannerActionHandler.swift */; };
		02404EDA2314C36300FF1170 /* StatsVersionStateCoordinator.swift in Sources */ = {isa = PBXBuildFile; fileRef = 02404ED92314C36200FF1170 /* StatsVersionStateCoordinator.swift */; };
		02404EDC2314CD3600FF1170 /* StatsV4ToV3BannerActionHandler.swift in Sources */ = {isa = PBXBuildFile; fileRef = 02404EDB2314CD3600FF1170 /* StatsV4ToV3BannerActionHandler.swift */; };
		02404EE02314FE5900FF1170 /* DashboardUIFactoryTests.swift in Sources */ = {isa = PBXBuildFile; fileRef = 02404EDF2314FE5900FF1170 /* DashboardUIFactoryTests.swift */; };
		02404EE2231501E000FF1170 /* StatsVersionStateCoordinatorTests.swift in Sources */ = {isa = PBXBuildFile; fileRef = 02404EE1231501E000FF1170 /* StatsVersionStateCoordinatorTests.swift */; };
		02404EE42315151400FF1170 /* MockupStatsVersionStoresManager.swift in Sources */ = {isa = PBXBuildFile; fileRef = 02404EE32315151400FF1170 /* MockupStatsVersionStoresManager.swift */; };
		0240B3AC230A910C000A866C /* StoreStatsV4ChartAxisHelper.swift in Sources */ = {isa = PBXBuildFile; fileRef = 0240B3AB230A910C000A866C /* StoreStatsV4ChartAxisHelper.swift */; };
		0247AAA223A3C5A6007F967E /* DecimalInputFormatterTests.swift in Sources */ = {isa = PBXBuildFile; fileRef = 0247AAA123A3C5A6007F967E /* DecimalInputFormatterTests.swift */; };
		02482A8B237BE8C7007E73ED /* LinkSettingsViewController.swift in Sources */ = {isa = PBXBuildFile; fileRef = 02482A89237BE8C7007E73ED /* LinkSettingsViewController.swift */; };
		02482A8C237BE8C7007E73ED /* LinkSettingsViewController.xib in Resources */ = {isa = PBXBuildFile; fileRef = 02482A8A237BE8C7007E73ED /* LinkSettingsViewController.xib */; };
		02482A8E237BEAE9007E73ED /* AztecLinkFormatBarCommand.swift in Sources */ = {isa = PBXBuildFile; fileRef = 02482A8D237BEAE9007E73ED /* AztecLinkFormatBarCommand.swift */; };
		024A543422BA6F8F00F4F38E /* DeveloperEmailChecker.swift in Sources */ = {isa = PBXBuildFile; fileRef = 024A543322BA6F8F00F4F38E /* DeveloperEmailChecker.swift */; };
		024A543622BA84DB00F4F38E /* DeveloperEmailCheckerTests.swift in Sources */ = {isa = PBXBuildFile; fileRef = 024A543522BA84DB00F4F38E /* DeveloperEmailCheckerTests.swift */; };
		024DF3052372ADCD006658FE /* KeyboardScrollable.swift in Sources */ = {isa = PBXBuildFile; fileRef = 024DF3042372ADCD006658FE /* KeyboardScrollable.swift */; };
		024DF3072372C18D006658FE /* AztecUIConfigurator.swift in Sources */ = {isa = PBXBuildFile; fileRef = 024DF3062372C18D006658FE /* AztecUIConfigurator.swift */; };
		024DF3092372CA00006658FE /* EditorViewProperties.swift in Sources */ = {isa = PBXBuildFile; fileRef = 024DF3082372CA00006658FE /* EditorViewProperties.swift */; };
		024DF30B23742297006658FE /* AztecFormatBarCommand.swift in Sources */ = {isa = PBXBuildFile; fileRef = 024DF30A23742297006658FE /* AztecFormatBarCommand.swift */; };
		024DF30E23742A70006658FE /* AztecBoldFormatBarCommand.swift in Sources */ = {isa = PBXBuildFile; fileRef = 024DF30D23742A70006658FE /* AztecBoldFormatBarCommand.swift */; };
		024DF31223742B18006658FE /* AztecItalicFormatBarCommand.swift in Sources */ = {isa = PBXBuildFile; fileRef = 024DF31123742B18006658FE /* AztecItalicFormatBarCommand.swift */; };
		024DF31423742B7A006658FE /* AztecUnderlineFormatBarCommand.swift in Sources */ = {isa = PBXBuildFile; fileRef = 024DF31323742B7A006658FE /* AztecUnderlineFormatBarCommand.swift */; };
		024DF31623742BB6006658FE /* AztecStrikethroughFormatBarCommand.swift in Sources */ = {isa = PBXBuildFile; fileRef = 024DF31523742BB6006658FE /* AztecStrikethroughFormatBarCommand.swift */; };
		024DF31923742C3F006658FE /* AztecFormatBarFactory.swift in Sources */ = {isa = PBXBuildFile; fileRef = 024DF31823742C3F006658FE /* AztecFormatBarFactory.swift */; };
		024DF31B23742E1C006658FE /* FormatBarItemViewProperties.swift in Sources */ = {isa = PBXBuildFile; fileRef = 024DF31A23742E1C006658FE /* FormatBarItemViewProperties.swift */; };
		024DF31E23743045006658FE /* TextList+AztecFormatting.swift in Sources */ = {isa = PBXBuildFile; fileRef = 024DF31C23743045006658FE /* TextList+AztecFormatting.swift */; };
		024DF31F23743045006658FE /* Header+AztecFormatting.swift in Sources */ = {isa = PBXBuildFile; fileRef = 024DF31D23743045006658FE /* Header+AztecFormatting.swift */; };
		024DF32123744798006658FE /* AztecFormatBarCommandCoordinator.swift in Sources */ = {isa = PBXBuildFile; fileRef = 024DF32023744798006658FE /* AztecFormatBarCommandCoordinator.swift */; };
		0257285C230ACC7E00A288C4 /* StoreStatsV4ChartAxisHelperTests.swift in Sources */ = {isa = PBXBuildFile; fileRef = 0257285B230ACC7E00A288C4 /* StoreStatsV4ChartAxisHelperTests.swift */; };
		025B1748237A92D800C780B4 /* ProductFormSection+ReusableTableRow.swift in Sources */ = {isa = PBXBuildFile; fileRef = 025B1747237A92D800C780B4 /* ProductFormSection+ReusableTableRow.swift */; };
		025B174A237AA49D00C780B4 /* Product+ProductForm.swift in Sources */ = {isa = PBXBuildFile; fileRef = 025B1749237AA49D00C780B4 /* Product+ProductForm.swift */; };
		025FDD3223717D2900824006 /* EditorFactory.swift in Sources */ = {isa = PBXBuildFile; fileRef = 025FDD3123717D2900824006 /* EditorFactory.swift */; };
		025FDD3423717D4900824006 /* AztecEditorViewController.swift in Sources */ = {isa = PBXBuildFile; fileRef = 025FDD3323717D4900824006 /* AztecEditorViewController.swift */; };
		0260F40123224E8100EDA10A /* ProductsViewController.swift in Sources */ = {isa = PBXBuildFile; fileRef = 0260F40023224E8100EDA10A /* ProductsViewController.swift */; };
		0262DA5323A238460029AF30 /* UnitInputTableViewCell.swift in Sources */ = {isa = PBXBuildFile; fileRef = 0262DA5123A238460029AF30 /* UnitInputTableViewCell.swift */; };
		0262DA5423A238460029AF30 /* UnitInputTableViewCell.xib in Resources */ = {isa = PBXBuildFile; fileRef = 0262DA5223A238460029AF30 /* UnitInputTableViewCell.xib */; };
		0262DA5823A23AC80029AF30 /* ProductShippingSettingsViewController.swift in Sources */ = {isa = PBXBuildFile; fileRef = 0262DA5623A23AC80029AF30 /* ProductShippingSettingsViewController.swift */; };
		0262DA5923A23AC80029AF30 /* ProductShippingSettingsViewController.xib in Resources */ = {isa = PBXBuildFile; fileRef = 0262DA5723A23AC80029AF30 /* ProductShippingSettingsViewController.xib */; };
		0262DA5B23A244830029AF30 /* Product+ShippingSettingsViewModels.swift in Sources */ = {isa = PBXBuildFile; fileRef = 0262DA5A23A244830029AF30 /* Product+ShippingSettingsViewModels.swift */; };
		02691780232600A6002AFC20 /* ProductsTabProductViewModelTests.swift in Sources */ = {isa = PBXBuildFile; fileRef = 0269177F232600A6002AFC20 /* ProductsTabProductViewModelTests.swift */; };
		02691782232605B9002AFC20 /* PaginatedListViewControllerStateCoordinatorTests.swift in Sources */ = {isa = PBXBuildFile; fileRef = 02691781232605B9002AFC20 /* PaginatedListViewControllerStateCoordinatorTests.swift */; };
		0269576A23726304001BA0BF /* KeyboardFrameObserver.swift in Sources */ = {isa = PBXBuildFile; fileRef = 0269576923726304001BA0BF /* KeyboardFrameObserver.swift */; };
		0269576D23726401001BA0BF /* KeyboardFrameObserverTests.swift in Sources */ = {isa = PBXBuildFile; fileRef = 0269576C23726401001BA0BF /* KeyboardFrameObserverTests.swift */; };
		02695770237281A9001BA0BF /* AztecTextViewAttachmentHandler.swift in Sources */ = {isa = PBXBuildFile; fileRef = 0269576F237281A9001BA0BF /* AztecTextViewAttachmentHandler.swift */; };
		026CF63A237E9ABE009563D4 /* ProductVariationsViewController.swift in Sources */ = {isa = PBXBuildFile; fileRef = 026CF638237E9ABE009563D4 /* ProductVariationsViewController.swift */; };
		026CF63B237E9ABE009563D4 /* ProductVariationsViewController.xib in Resources */ = {isa = PBXBuildFile; fileRef = 026CF639237E9ABE009563D4 /* ProductVariationsViewController.xib */; };
		0272C00322EE9C3200D7CA2C /* AsyncDictionary.swift in Sources */ = {isa = PBXBuildFile; fileRef = 0272C00222EE9C3200D7CA2C /* AsyncDictionary.swift */; };
		0274C25423162FB200EF1E40 /* DashboardTopBannerFactory.swift in Sources */ = {isa = PBXBuildFile; fileRef = 0274C25323162FB200EF1E40 /* DashboardTopBannerFactory.swift */; };
		02784A03238B8BC800BDD6A8 /* UIView+Border.swift in Sources */ = {isa = PBXBuildFile; fileRef = 02784A02238B8BC800BDD6A8 /* UIView+Border.swift */; };
		02820F3422C257B700DE0D37 /* UITableView+HeaderFooterHelpers.swift in Sources */ = {isa = PBXBuildFile; fileRef = 02820F3322C257B700DE0D37 /* UITableView+HeaderFooterHelpers.swift */; };
		028296EC237D28B600E84012 /* TextViewViewController.swift in Sources */ = {isa = PBXBuildFile; fileRef = 028296EA237D28B600E84012 /* TextViewViewController.swift */; };
		028296ED237D28B600E84012 /* TextViewViewController.xib in Resources */ = {isa = PBXBuildFile; fileRef = 028296EB237D28B600E84012 /* TextViewViewController.xib */; };
		0282DD94233C9465006A5FDB /* SearchUICommand.swift in Sources */ = {isa = PBXBuildFile; fileRef = 0282DD93233C9465006A5FDB /* SearchUICommand.swift */; };
		0282DD96233C960C006A5FDB /* SearchResultCell.swift in Sources */ = {isa = PBXBuildFile; fileRef = 0282DD95233C960C006A5FDB /* SearchResultCell.swift */; };
		0282DD98233CA093006A5FDB /* OrderSearchUICommand.swift in Sources */ = {isa = PBXBuildFile; fileRef = 0282DD97233CA093006A5FDB /* OrderSearchUICommand.swift */; };
		0282DD9A233CA32D006A5FDB /* OrderSearchCellViewModel.swift in Sources */ = {isa = PBXBuildFile; fileRef = 0282DD99233CA32D006A5FDB /* OrderSearchCellViewModel.swift */; };
		0285BF7022FBD91C003A2525 /* TopPerformersSectionHeaderView.swift in Sources */ = {isa = PBXBuildFile; fileRef = 0285BF6F22FBD91C003A2525 /* TopPerformersSectionHeaderView.swift */; };
		0286B27F23C70557003D784B /* ColumnFlowLayout.swift in Sources */ = {isa = PBXBuildFile; fileRef = 0286B27E23C70557003D784B /* ColumnFlowLayout.swift */; };
		028BAC3D22F2DECE008BB4AF /* StoreStatsAndTopPerformersViewController.swift in Sources */ = {isa = PBXBuildFile; fileRef = 028BAC3C22F2DECE008BB4AF /* StoreStatsAndTopPerformersViewController.swift */; };
		028BAC4022F2EFA5008BB4AF /* StoreStatsAndTopPerformersPeriodViewController.swift in Sources */ = {isa = PBXBuildFile; fileRef = 028BAC3F22F2EFA5008BB4AF /* StoreStatsAndTopPerformersPeriodViewController.swift */; };
		028BAC4222F30B05008BB4AF /* StoreStatsV4PeriodViewController.swift in Sources */ = {isa = PBXBuildFile; fileRef = 028BAC4122F30B05008BB4AF /* StoreStatsV4PeriodViewController.swift */; };
		028BAC4522F3AE5C008BB4AF /* StoreStatsV4PeriodViewController.xib in Resources */ = {isa = PBXBuildFile; fileRef = 028BAC4422F3AE5C008BB4AF /* StoreStatsV4PeriodViewController.xib */; };
		028BAC4722F3B550008BB4AF /* StatsTimeRangeV4+UI.swift in Sources */ = {isa = PBXBuildFile; fileRef = 028BAC4622F3B550008BB4AF /* StatsTimeRangeV4+UI.swift */; };
		0290E26F238E3CE400B5C466 /* ListSelectorViewController.swift in Sources */ = {isa = PBXBuildFile; fileRef = 0290E26D238E3CE400B5C466 /* ListSelectorViewController.swift */; };
		0290E270238E3CE400B5C466 /* ListSelectorViewController.xib in Resources */ = {isa = PBXBuildFile; fileRef = 0290E26E238E3CE400B5C466 /* ListSelectorViewController.xib */; };
		0290E275238E4F8100B5C466 /* PaginatedListSelectorViewController.swift in Sources */ = {isa = PBXBuildFile; fileRef = 0290E273238E4F8100B5C466 /* PaginatedListSelectorViewController.swift */; };
		0290E276238E4F8100B5C466 /* PaginatedListSelectorViewController.xib in Resources */ = {isa = PBXBuildFile; fileRef = 0290E274238E4F8100B5C466 /* PaginatedListSelectorViewController.xib */; };
		0290E27A238E590500B5C466 /* ListSelectorViewProperties.swift in Sources */ = {isa = PBXBuildFile; fileRef = 0290E279238E590500B5C466 /* ListSelectorViewProperties.swift */; };
		0290E27E238E5B5C00B5C466 /* ProductStockStatusListSelectorDataSourceTests.swift in Sources */ = {isa = PBXBuildFile; fileRef = 0290E27D238E5B5C00B5C466 /* ProductStockStatusListSelectorDataSourceTests.swift */; };
		02913E9523A774C500707A0C /* UnitInputFormatter.swift in Sources */ = {isa = PBXBuildFile; fileRef = 02913E9423A774C500707A0C /* UnitInputFormatter.swift */; };
		02913E9723A774E600707A0C /* DecimalInputFormatter.swift in Sources */ = {isa = PBXBuildFile; fileRef = 02913E9623A774E600707A0C /* DecimalInputFormatter.swift */; };
		029B0F57234197B80010C1F3 /* ProductSearchUICommand.swift in Sources */ = {isa = PBXBuildFile; fileRef = 029B0F56234197B80010C1F3 /* ProductSearchUICommand.swift */; };
		029D444922F13F8A00DEFA8A /* DashboardUIFactory.swift in Sources */ = {isa = PBXBuildFile; fileRef = 029D444822F13F8A00DEFA8A /* DashboardUIFactory.swift */; };
		029D444E22F141CD00DEFA8A /* DashboardStatsV3ViewController.swift in Sources */ = {isa = PBXBuildFile; fileRef = 029D444D22F141CD00DEFA8A /* DashboardStatsV3ViewController.swift */; };
		02ADC7CC239762E0008D4BED /* PaginatedListSelectorViewProperties.swift in Sources */ = {isa = PBXBuildFile; fileRef = 02ADC7CB239762E0008D4BED /* PaginatedListSelectorViewProperties.swift */; };
		02ADC7CE23978EAA008D4BED /* PaginatedProductShippingClassListSelectorDataSourceTests.swift in Sources */ = {isa = PBXBuildFile; fileRef = 02ADC7CD23978EAA008D4BED /* PaginatedProductShippingClassListSelectorDataSourceTests.swift */; };
		02ADC7D02398C8EB008D4BED /* UIColor+SystemColors.swift in Sources */ = {isa = PBXBuildFile; fileRef = 02ADC7CF2398C8EB008D4BED /* UIColor+SystemColors.swift */; };
		02B296A722FA6DB500FD7A4C /* Date+StartAndEnd.swift in Sources */ = {isa = PBXBuildFile; fileRef = 02B296A622FA6DB500FD7A4C /* Date+StartAndEnd.swift */; };
		02B296A922FA6E0000FD7A4C /* DateStartAndEndTests.swift in Sources */ = {isa = PBXBuildFile; fileRef = 02B296A822FA6E0000FD7A4C /* DateStartAndEndTests.swift */; };
		02BA23C022EE9DAF009539E7 /* AsyncDictionaryTests.swift in Sources */ = {isa = PBXBuildFile; fileRef = 02BA23BF22EE9DAF009539E7 /* AsyncDictionaryTests.swift */; };
		02C0CD2A23B5BB1C00F880B1 /* ImageService.swift in Sources */ = {isa = PBXBuildFile; fileRef = 02C0CD2923B5BB1C00F880B1 /* ImageService.swift */; };
		02C0CD2C23B5BC9600F880B1 /* DefaultImageService.swift in Sources */ = {isa = PBXBuildFile; fileRef = 02C0CD2B23B5BC9600F880B1 /* DefaultImageService.swift */; };
		02C0CD2E23B5E3AE00F880B1 /* DefaultImageServiceTests.swift in Sources */ = {isa = PBXBuildFile; fileRef = 02C0CD2D23B5E3AE00F880B1 /* DefaultImageServiceTests.swift */; };
		02CA63DA23D1ADD100BBF148 /* CameraCaptureCoordinator.swift in Sources */ = {isa = PBXBuildFile; fileRef = 02CA63D623D1ADD100BBF148 /* CameraCaptureCoordinator.swift */; };
		02CA63DB23D1ADD100BBF148 /* MediaPickingCoordinator.swift in Sources */ = {isa = PBXBuildFile; fileRef = 02CA63D723D1ADD100BBF148 /* MediaPickingCoordinator.swift */; };
		02CA63DC23D1ADD100BBF148 /* DeviceMediaLibraryPicker.swift in Sources */ = {isa = PBXBuildFile; fileRef = 02CA63D823D1ADD100BBF148 /* DeviceMediaLibraryPicker.swift */; };
		02CA63DD23D1ADD100BBF148 /* MediaPickingContext.swift in Sources */ = {isa = PBXBuildFile; fileRef = 02CA63D923D1ADD100BBF148 /* MediaPickingContext.swift */; };
		02D45647231CB1FB008CF0A9 /* UIImage+Dot.swift in Sources */ = {isa = PBXBuildFile; fileRef = 02D45646231CB1FB008CF0A9 /* UIImage+Dot.swift */; };
		02D4564C231D05E2008CF0A9 /* BetaFeaturesViewController.swift in Sources */ = {isa = PBXBuildFile; fileRef = 02D4564B231D05E1008CF0A9 /* BetaFeaturesViewController.swift */; };
		02E262C9238D0AD300B79588 /* ProductStockStatusListSelectorDataSource.swift in Sources */ = {isa = PBXBuildFile; fileRef = 02E262C8238D0AD300B79588 /* ProductStockStatusListSelectorDataSource.swift */; };
		02E4FD7A230688BA0049610C /* OrderStatsV4Interval+Chart.swift in Sources */ = {isa = PBXBuildFile; fileRef = 02E4FD79230688BA0049610C /* OrderStatsV4Interval+Chart.swift */; };
		02E4FD7C2306A04C0049610C /* StatsTimeRangeBarView.swift in Sources */ = {isa = PBXBuildFile; fileRef = 02E4FD7B2306A04C0049610C /* StatsTimeRangeBarView.swift */; };
		02E4FD7E2306A8180049610C /* StatsTimeRangeBarViewModel.swift in Sources */ = {isa = PBXBuildFile; fileRef = 02E4FD7D2306A8180049610C /* StatsTimeRangeBarViewModel.swift */; };
		02E4FD812306AA890049610C /* StatsTimeRangeBarViewModelTests.swift in Sources */ = {isa = PBXBuildFile; fileRef = 02E4FD802306AA890049610C /* StatsTimeRangeBarViewModelTests.swift */; };
		02E6B97823853D81000A36F0 /* SettingTitleAndValueTableViewCell.swift in Sources */ = {isa = PBXBuildFile; fileRef = 02E6B97623853D81000A36F0 /* SettingTitleAndValueTableViewCell.swift */; };
		02E6B97923853D81000A36F0 /* SettingTitleAndValueTableViewCell.xib in Resources */ = {isa = PBXBuildFile; fileRef = 02E6B97723853D81000A36F0 /* SettingTitleAndValueTableViewCell.xib */; };
		02F49ADA23BF356E00FA0BFA /* TitleAndTextFieldTableViewCell.ViewModel+State.swift in Sources */ = {isa = PBXBuildFile; fileRef = 02F49AD923BF356E00FA0BFA /* TitleAndTextFieldTableViewCell.ViewModel+State.swift */; };
		02F49ADC23BF3A0100FA0BFA /* ErrorSectionHeaderView.swift in Sources */ = {isa = PBXBuildFile; fileRef = 02F49ADB23BF3A0100FA0BFA /* ErrorSectionHeaderView.swift */; };
		02F49ADE23BF3A4100FA0BFA /* ErrorSectionHeaderView.xib in Resources */ = {isa = PBXBuildFile; fileRef = 02F49ADD23BF3A4100FA0BFA /* ErrorSectionHeaderView.xib */; };
		02F4F50B237AEB8A00E13A9C /* ProductFormTableViewDataSource.swift in Sources */ = {isa = PBXBuildFile; fileRef = 02F4F50A237AEB8A00E13A9C /* ProductFormTableViewDataSource.swift */; };
		02F4F50F237AFC1E00E13A9C /* ImageAndTitleAndTextTableViewCell.swift in Sources */ = {isa = PBXBuildFile; fileRef = 02F4F50D237AFC1E00E13A9C /* ImageAndTitleAndTextTableViewCell.swift */; };
		02F4F510237AFC1E00E13A9C /* ImageAndTitleAndTextTableViewCell.xib in Resources */ = {isa = PBXBuildFile; fileRef = 02F4F50E237AFC1E00E13A9C /* ImageAndTitleAndTextTableViewCell.xib */; };
		02FE89C7231FAA4100E85EF8 /* MainTabBarControllerTests+ProductListFeatureFlag.swift in Sources */ = {isa = PBXBuildFile; fileRef = 02FE89C6231FAA4100E85EF8 /* MainTabBarControllerTests+ProductListFeatureFlag.swift */; };
		02FE89C9231FB31400E85EF8 /* FeatureFlagService.swift in Sources */ = {isa = PBXBuildFile; fileRef = 02FE89C8231FB31400E85EF8 /* FeatureFlagService.swift */; };
		02FE89CB231FB36600E85EF8 /* DefaultFeatureFlagService.swift in Sources */ = {isa = PBXBuildFile; fileRef = 02FE89CA231FB36600E85EF8 /* DefaultFeatureFlagService.swift */; };
		451A04E62386CE8700E368C9 /* ProductImagesHeaderTableViewCell.swift in Sources */ = {isa = PBXBuildFile; fileRef = 451A04E42386CE8700E368C9 /* ProductImagesHeaderTableViewCell.swift */; };
		451A04E72386CE8700E368C9 /* ProductImagesHeaderTableViewCell.xib in Resources */ = {isa = PBXBuildFile; fileRef = 451A04E52386CE8700E368C9 /* ProductImagesHeaderTableViewCell.xib */; };
		451A04EA2386D28300E368C9 /* ProductImagesViewModel.swift in Sources */ = {isa = PBXBuildFile; fileRef = 451A04E92386D28300E368C9 /* ProductImagesViewModel.swift */; };
		451A04EC2386D2B300E368C9 /* ProductImagesCollectionViewDataSource.swift in Sources */ = {isa = PBXBuildFile; fileRef = 451A04EB2386D2B300E368C9 /* ProductImagesCollectionViewDataSource.swift */; };
		451A04F02386F7B500E368C9 /* ProductImageCollectionViewCell.swift in Sources */ = {isa = PBXBuildFile; fileRef = 451A04EE2386F7B500E368C9 /* ProductImageCollectionViewCell.swift */; };
		451A04F12386F7B500E368C9 /* ProductImageCollectionViewCell.xib in Resources */ = {isa = PBXBuildFile; fileRef = 451A04EF2386F7B500E368C9 /* ProductImageCollectionViewCell.xib */; };
		451A04F42386F7C900E368C9 /* AddProductImageCollectionViewCell.swift in Sources */ = {isa = PBXBuildFile; fileRef = 451A04F22386F7C900E368C9 /* AddProductImageCollectionViewCell.swift */; };
		451A04F52386F7C900E368C9 /* AddProductImageCollectionViewCell.xib in Resources */ = {isa = PBXBuildFile; fileRef = 451A04F32386F7C900E368C9 /* AddProductImageCollectionViewCell.xib */; };
		453227B723C4D6EC00D816B3 /* TimeZone+Woo.swift in Sources */ = {isa = PBXBuildFile; fileRef = 453227B623C4D6EC00D816B3 /* TimeZone+Woo.swift */; };
		453904F323BB88B5007C4956 /* ProductTaxStatusListSelectorDataSourceTests.swift in Sources */ = {isa = PBXBuildFile; fileRef = 453904F223BB88B5007C4956 /* ProductTaxStatusListSelectorDataSourceTests.swift */; };
		453904F523BB8BD5007C4956 /* ProductTaxClassListSelectorDataSourceTests.swift in Sources */ = {isa = PBXBuildFile; fileRef = 453904F423BB8BD5007C4956 /* ProductTaxClassListSelectorDataSourceTests.swift */; };
		453DBF8E2387F34A006762A5 /* UICollectionViewCell+Helpers.swift in Sources */ = {isa = PBXBuildFile; fileRef = 453DBF8D2387F34A006762A5 /* UICollectionViewCell+Helpers.swift */; };
		453DBF9023882814006762A5 /* ProductImagesFlowLayout.swift in Sources */ = {isa = PBXBuildFile; fileRef = 453DBF8F23882814006762A5 /* ProductImagesFlowLayout.swift */; };
		454B28BE23BF63C600CD2091 /* DateIntervalFormatter+Helpers.swift in Sources */ = {isa = PBXBuildFile; fileRef = 454B28BD23BF63C600CD2091 /* DateIntervalFormatter+Helpers.swift */; };
		459097F823CDE47F00DEA9E0 /* UIAlertController+Helpers.swift in Sources */ = {isa = PBXBuildFile; fileRef = 459097F723CDE47F00DEA9E0 /* UIAlertController+Helpers.swift */; };
		45AE582C230D9D35001901E3 /* OrderNoteHeaderTableViewCell.swift in Sources */ = {isa = PBXBuildFile; fileRef = 45AE582A230D9D35001901E3 /* OrderNoteHeaderTableViewCell.swift */; };
		45AE582D230D9D35001901E3 /* OrderNoteHeaderTableViewCell.xib in Resources */ = {isa = PBXBuildFile; fileRef = 45AE582B230D9D35001901E3 /* OrderNoteHeaderTableViewCell.xib */; };
		45B9C63E23A8E50D007FC4C5 /* ProductPriceSettingsViewController.swift in Sources */ = {isa = PBXBuildFile; fileRef = 45B9C63C23A8E50D007FC4C5 /* ProductPriceSettingsViewController.swift */; };
		45B9C63F23A8E50D007FC4C5 /* ProductPriceSettingsViewController.xib in Resources */ = {isa = PBXBuildFile; fileRef = 45B9C63D23A8E50D007FC4C5 /* ProductPriceSettingsViewController.xib */; };
		45B9C64123A9139A007FC4C5 /* Product+PriceSettingsViewModels.swift in Sources */ = {isa = PBXBuildFile; fileRef = 45B9C64023A9139A007FC4C5 /* Product+PriceSettingsViewModels.swift */; };
		45B9C64323A91CB6007FC4C5 /* PriceInputFormatter.swift in Sources */ = {isa = PBXBuildFile; fileRef = 45B9C64223A91CB6007FC4C5 /* PriceInputFormatter.swift */; };
		45B9C64523A945C0007FC4C5 /* PriceInputFormatterTests.swift in Sources */ = {isa = PBXBuildFile; fileRef = 45B9C64423A945C0007FC4C5 /* PriceInputFormatterTests.swift */; };
		45C8B2582313FA570002FA77 /* CustomerNoteTableViewCell.swift in Sources */ = {isa = PBXBuildFile; fileRef = 45C8B2562313FA570002FA77 /* CustomerNoteTableViewCell.swift */; };
		45C8B2592313FA570002FA77 /* CustomerNoteTableViewCell.xib in Resources */ = {isa = PBXBuildFile; fileRef = 45C8B2572313FA570002FA77 /* CustomerNoteTableViewCell.xib */; };
		45C8B25B231521510002FA77 /* CustomerNoteTableViewCellTests.swift in Sources */ = {isa = PBXBuildFile; fileRef = 45C8B25A231521510002FA77 /* CustomerNoteTableViewCellTests.swift */; };
		45C8B25D231529410002FA77 /* CustomerInfoTableViewCellTests.swift in Sources */ = {isa = PBXBuildFile; fileRef = 45C8B25C231529410002FA77 /* CustomerInfoTableViewCellTests.swift */; };
		45C8B26123155CBC0002FA77 /* BillingInformationViewController.swift in Sources */ = {isa = PBXBuildFile; fileRef = 45C8B25F23155CBC0002FA77 /* BillingInformationViewController.swift */; };
		45C8B26223155CBC0002FA77 /* BillingInformationViewController.xib in Resources */ = {isa = PBXBuildFile; fileRef = 45C8B26023155CBC0002FA77 /* BillingInformationViewController.xib */; };
		45C8B2662316AB460002FA77 /* BillingAddressTableViewCell.swift in Sources */ = {isa = PBXBuildFile; fileRef = 45C8B2642316AB460002FA77 /* BillingAddressTableViewCell.swift */; };
		45C8B2672316AB460002FA77 /* BillingAddressTableViewCell.xib in Resources */ = {isa = PBXBuildFile; fileRef = 45C8B2652316AB460002FA77 /* BillingAddressTableViewCell.xib */; };
		45C8B2692316B2440002FA77 /* BillingAddressTableViewCellTests.swift in Sources */ = {isa = PBXBuildFile; fileRef = 45C8B2682316B2440002FA77 /* BillingAddressTableViewCellTests.swift */; };
		45D1CF4523BAC2A500945A36 /* ProductTaxClassListSelectorDataSource.swift in Sources */ = {isa = PBXBuildFile; fileRef = 45D1CF4423BAC2A500945A36 /* ProductTaxClassListSelectorDataSource.swift */; };
		45D1CF4723BAC89A00945A36 /* ProductTaxStatusListSelectorDataSource.swift in Sources */ = {isa = PBXBuildFile; fileRef = 45D1CF4623BAC89A00945A36 /* ProductTaxStatusListSelectorDataSource.swift */; };
		45FBDF2B238BF8A300127F77 /* ProductImageCollectionViewCellTests.swift in Sources */ = {isa = PBXBuildFile; fileRef = 45FBDF2A238BF8A300127F77 /* ProductImageCollectionViewCellTests.swift */; };
		45FBDF2D238BF8BF00127F77 /* AddProductImageCollectionViewCellTests.swift in Sources */ = {isa = PBXBuildFile; fileRef = 45FBDF2C238BF8BF00127F77 /* AddProductImageCollectionViewCellTests.swift */; };
		45FBDF34238D33F100127F77 /* MockProduct.swift in Sources */ = {isa = PBXBuildFile; fileRef = 45FBDF33238D33F100127F77 /* MockProduct.swift */; };
		45FBDF39238D3F8800127F77 /* ExtendedAddProductImageCollectionViewCell.xib in Resources */ = {isa = PBXBuildFile; fileRef = 45FBDF36238D3C7500127F77 /* ExtendedAddProductImageCollectionViewCell.xib */; };
		45FBDF3A238D3F8B00127F77 /* ExtendedAddProductImageCollectionViewCell.swift in Sources */ = {isa = PBXBuildFile; fileRef = 45FBDF35238D3C7500127F77 /* ExtendedAddProductImageCollectionViewCell.swift */; };
		45FBDF3C238D4EA800127F77 /* ExtendedAddProductImageCollectionViewCellTests.swift in Sources */ = {isa = PBXBuildFile; fileRef = 45FBDF3B238D4EA800127F77 /* ExtendedAddProductImageCollectionViewCellTests.swift */; };
		74036CC0211B882100E462C2 /* PeriodDataViewController.swift in Sources */ = {isa = PBXBuildFile; fileRef = 74036CBF211B882100E462C2 /* PeriodDataViewController.swift */; };
		740382DB2267D94100A627F4 /* LargeImageTableViewCell.swift in Sources */ = {isa = PBXBuildFile; fileRef = 740382D92267D94100A627F4 /* LargeImageTableViewCell.swift */; };
		740382DC2267D94100A627F4 /* LargeImageTableViewCell.xib in Resources */ = {isa = PBXBuildFile; fileRef = 740382DA2267D94100A627F4 /* LargeImageTableViewCell.xib */; };
		740987B321B87760000E4C80 /* FancyAnimatedButton+Woo.swift in Sources */ = {isa = PBXBuildFile; fileRef = 740987B221B87760000E4C80 /* FancyAnimatedButton+Woo.swift */; };
		740ADFE521C33688009EE5A9 /* licenses.html in Resources */ = {isa = PBXBuildFile; fileRef = 740ADFE421C33688009EE5A9 /* licenses.html */; };
		7421344A210A323C00C13890 /* WooAnalyticsStat.swift in Sources */ = {isa = PBXBuildFile; fileRef = 74213449210A323C00C13890 /* WooAnalyticsStat.swift */; };
		74334F36214AB130006D6AC5 /* ProductTableViewCell.swift in Sources */ = {isa = PBXBuildFile; fileRef = 74334F34214AB12F006D6AC5 /* ProductTableViewCell.swift */; };
		74334F37214AB130006D6AC5 /* ProductTableViewCell.xib in Resources */ = {isa = PBXBuildFile; fileRef = 74334F35214AB12F006D6AC5 /* ProductTableViewCell.xib */; };
		7435E58E21C0151B00216F0F /* OrderNote+Woo.swift in Sources */ = {isa = PBXBuildFile; fileRef = 7435E58D21C0151B00216F0F /* OrderNote+Woo.swift */; };
		7435E59021C0162C00216F0F /* OrderNoteWooTests.swift in Sources */ = {isa = PBXBuildFile; fileRef = 7435E58F21C0162C00216F0F /* OrderNoteWooTests.swift */; };
		743E272021AEF20100D6DC82 /* FancyAlertViewController+Upgrade.swift in Sources */ = {isa = PBXBuildFile; fileRef = 743E271F21AEF20100D6DC82 /* FancyAlertViewController+Upgrade.swift */; };
		743EDD9F214B05350039071B /* TopEarnerStatsItem+Woo.swift in Sources */ = {isa = PBXBuildFile; fileRef = 743EDD9E214B05350039071B /* TopEarnerStatsItem+Woo.swift */; };
		7441E1D221503F77004E6ECE /* IntrinsicTableView.swift in Sources */ = {isa = PBXBuildFile; fileRef = 7441E1D121503F77004E6ECE /* IntrinsicTableView.swift */; };
		7441EBC9226A71AA008BF83D /* TitleBodyTableViewCell.swift in Sources */ = {isa = PBXBuildFile; fileRef = 7441EBC7226A71AA008BF83D /* TitleBodyTableViewCell.swift */; };
		7441EBCA226A71AA008BF83D /* TitleBodyTableViewCell.xib in Resources */ = {isa = PBXBuildFile; fileRef = 7441EBC8226A71AA008BF83D /* TitleBodyTableViewCell.xib */; };
		74460D4022289B7600D7316A /* Coordinator.swift in Sources */ = {isa = PBXBuildFile; fileRef = 74460D3F22289B7600D7316A /* Coordinator.swift */; };
		74460D4222289C7A00D7316A /* StorePickerCoordinator.swift in Sources */ = {isa = PBXBuildFile; fileRef = 74460D4122289C7A00D7316A /* StorePickerCoordinator.swift */; };
		744F00D221B582A9007EFA93 /* StarRatingView.swift in Sources */ = {isa = PBXBuildFile; fileRef = 744F00D121B582A9007EFA93 /* StarRatingView.swift */; };
		7459A6C621B0680300F83A78 /* RequirementsChecker.swift in Sources */ = {isa = PBXBuildFile; fileRef = 7459A6C521B0680300F83A78 /* RequirementsChecker.swift */; };
		746791632108D7C0007CF1DC /* WooAnalyticsTests.swift in Sources */ = {isa = PBXBuildFile; fileRef = 746791622108D7C0007CF1DC /* WooAnalyticsTests.swift */; };
		746FC23D2200A62B00C3096C /* DateWooTests.swift in Sources */ = {isa = PBXBuildFile; fileRef = 746FC23C2200A62B00C3096C /* DateWooTests.swift */; };
		747AA0892107CEC60047A89B /* AnalyticsProvider.swift in Sources */ = {isa = PBXBuildFile; fileRef = 747AA0882107CEC60047A89B /* AnalyticsProvider.swift */; };
		747AA08B2107CF8D0047A89B /* TracksProvider.swift in Sources */ = {isa = PBXBuildFile; fileRef = 747AA08A2107CF8D0047A89B /* TracksProvider.swift */; };
		748AD087219F481B00023535 /* UIView+Animation.swift in Sources */ = {isa = PBXBuildFile; fileRef = 748AD086219F481B00023535 /* UIView+Animation.swift */; };
		748C7780211E18A600814F2C /* OrderStats+Woo.swift in Sources */ = {isa = PBXBuildFile; fileRef = 748C777F211E18A600814F2C /* OrderStats+Woo.swift */; };
		748C7782211E294000814F2C /* Double+Woo.swift in Sources */ = {isa = PBXBuildFile; fileRef = 748C7781211E294000814F2C /* Double+Woo.swift */; };
		748C7784211E2D8400814F2C /* DoubleWooTests.swift in Sources */ = {isa = PBXBuildFile; fileRef = 748C7783211E2D8400814F2C /* DoubleWooTests.swift */; };
		748D34DE214828DD00E21A2F /* TopPerformerDataViewController.xib in Resources */ = {isa = PBXBuildFile; fileRef = 748D34DC214828DC00E21A2F /* TopPerformerDataViewController.xib */; };
		748D34DF214828DD00E21A2F /* TopPerformersViewController.swift in Sources */ = {isa = PBXBuildFile; fileRef = 748D34DD214828DC00E21A2F /* TopPerformersViewController.swift */; };
		748D34E12148291E00E21A2F /* TopPerformerDataViewController.swift in Sources */ = {isa = PBXBuildFile; fileRef = 748D34E02148291E00E21A2F /* TopPerformerDataViewController.swift */; };
		7493BB8E2149852A003071A9 /* TopPerformersHeaderView.swift in Sources */ = {isa = PBXBuildFile; fileRef = 7493BB8C2149852A003071A9 /* TopPerformersHeaderView.swift */; };
		7493BB8F2149852A003071A9 /* TopPerformersHeaderView.xib in Resources */ = {isa = PBXBuildFile; fileRef = 7493BB8D2149852A003071A9 /* TopPerformersHeaderView.xib */; };
		74A33D8021C3F234009E25DE /* LicensesViewController.swift in Sources */ = {isa = PBXBuildFile; fileRef = 74A33D7F21C3F233009E25DE /* LicensesViewController.swift */; };
		74A95B5821C403EA00FEE953 /* pure-min.css in Resources */ = {isa = PBXBuildFile; fileRef = 74A95B5721C403EA00FEE953 /* pure-min.css */; };
		74AAF6A5212A04A900C612B0 /* ChartMarker.swift in Sources */ = {isa = PBXBuildFile; fileRef = 74AAF6A4212A04A900C612B0 /* ChartMarker.swift */; };
		74AFF2EA211B9B1B0038153A /* StoreStatsViewController.swift in Sources */ = {isa = PBXBuildFile; fileRef = 74AFF2E9211B9B1B0038153A /* StoreStatsViewController.swift */; };
		74B5713621CD7604008F9B8E /* SharingHelper.swift in Sources */ = {isa = PBXBuildFile; fileRef = 74B5713521CD7604008F9B8E /* SharingHelper.swift */; };
		74C6FEA521C2F1FA009286B6 /* AboutViewController.swift in Sources */ = {isa = PBXBuildFile; fileRef = 74C6FEA421C2F1FA009286B6 /* AboutViewController.swift */; };
		74D0A5302139CF1300E2919F /* String+Helpers.swift in Sources */ = {isa = PBXBuildFile; fileRef = 74D0A52F2139CF1300E2919F /* String+Helpers.swift */; };
		74E0F441211C9AE600A79CCE /* PeriodDataViewController.xib in Resources */ = {isa = PBXBuildFile; fileRef = 74E0F440211C9AE600A79CCE /* PeriodDataViewController.xib */; };
		74EC34A5225FE21F004BBC2E /* ProductLoaderViewController.swift in Sources */ = {isa = PBXBuildFile; fileRef = 74EC34A4225FE21F004BBC2E /* ProductLoaderViewController.swift */; };
		74EC34A8225FE69C004BBC2E /* ProductDetailsViewController.swift in Sources */ = {isa = PBXBuildFile; fileRef = 74EC34A6225FE69C004BBC2E /* ProductDetailsViewController.swift */; };
		74EC34A9225FE69C004BBC2E /* ProductDetailsViewController.xib in Resources */ = {isa = PBXBuildFile; fileRef = 74EC34A7225FE69C004BBC2E /* ProductDetailsViewController.xib */; };
		74F3015A2200EC0800931B9E /* NSDecimalNumberWooTests.swift in Sources */ = {isa = PBXBuildFile; fileRef = 74F301592200EC0800931B9E /* NSDecimalNumberWooTests.swift */; };
		74F9E9CD214C036400A3F2D2 /* NoPeriodDataTableViewCell.xib in Resources */ = {isa = PBXBuildFile; fileRef = 74F9E9CB214C036400A3F2D2 /* NoPeriodDataTableViewCell.xib */; };
		74F9E9CE214C036400A3F2D2 /* NoPeriodDataTableViewCell.swift in Sources */ = {isa = PBXBuildFile; fileRef = 74F9E9CC214C036400A3F2D2 /* NoPeriodDataTableViewCell.swift */; };
		86DBBB0BDEA3488E2BEBB314 /* Pods_WooCommerce.framework in Frameworks */ = {isa = PBXBuildFile; fileRef = BABE5E07DD787ECA6D2A76DE /* Pods_WooCommerce.framework */; };
		8CD41D4A21F8A7E300CF3C2B /* RELEASE-NOTES.txt in Resources */ = {isa = PBXBuildFile; fileRef = 8CD41D4921F8A7E300CF3C2B /* RELEASE-NOTES.txt */; };
		933A27372222354600C2143A /* Logging.swift in Sources */ = {isa = PBXBuildFile; fileRef = 933A27362222354600C2143A /* Logging.swift */; };
		934CB123224EAB150005CCB9 /* main.swift in Sources */ = {isa = PBXBuildFile; fileRef = 934CB122224EAB150005CCB9 /* main.swift */; };
		9379E1A32255365F006A6BE4 /* TestingMode.storyboard in Resources */ = {isa = PBXBuildFile; fileRef = 9379E1A22255365F006A6BE4 /* TestingMode.storyboard */; };
		9379E1A5225536AD006A6BE4 /* TestAssets.xcassets in Resources */ = {isa = PBXBuildFile; fileRef = 9379E1A4225536AD006A6BE4 /* TestAssets.xcassets */; };
		9379E1A6225537D0006A6BE4 /* TestingAppDelegate.swift in Sources */ = {isa = PBXBuildFile; fileRef = 934CB124224EAB540005CCB9 /* TestingAppDelegate.swift */; };
		93BCF01F20DC2CE200EBF7A1 /* bash_secrets.tpl in Resources */ = {isa = PBXBuildFile; fileRef = 93BCF01E20DC2CE200EBF7A1 /* bash_secrets.tpl */; };
		93FA787221CD2A1A00B663E5 /* CurrencySettingsTests.swift in Sources */ = {isa = PBXBuildFile; fileRef = 93FA787121CD2A1A00B663E5 /* CurrencySettingsTests.swift */; };
		93FA787421CD7E9E00B663E5 /* CurrencySettings.swift in Sources */ = {isa = PBXBuildFile; fileRef = 93FA787321CD7E9E00B663E5 /* CurrencySettings.swift */; };
		B50911302049E27A007D25DC /* DashboardViewController.swift in Sources */ = {isa = PBXBuildFile; fileRef = B509112D2049E27A007D25DC /* DashboardViewController.swift */; };
		B50911312049E27A007D25DC /* OrdersViewController.swift in Sources */ = {isa = PBXBuildFile; fileRef = B509112E2049E27A007D25DC /* OrdersViewController.swift */; };
		B50911322049E27A007D25DC /* SettingsViewController.swift in Sources */ = {isa = PBXBuildFile; fileRef = B509112F2049E27A007D25DC /* SettingsViewController.swift */; };
		B509FED121C041DF000076A9 /* Locale+Woo.swift in Sources */ = {isa = PBXBuildFile; fileRef = B509FED021C041DF000076A9 /* Locale+Woo.swift */; };
		B509FED321C05121000076A9 /* SupportManagerAdapter.swift in Sources */ = {isa = PBXBuildFile; fileRef = B509FED221C05121000076A9 /* SupportManagerAdapter.swift */; };
		B509FED521C052D1000076A9 /* MockupSupportManager.swift in Sources */ = {isa = PBXBuildFile; fileRef = B509FED421C052D1000076A9 /* MockupSupportManager.swift */; };
		B50BB4162141828F00AF0F3C /* FooterSpinnerView.swift in Sources */ = {isa = PBXBuildFile; fileRef = B50BB4152141828F00AF0F3C /* FooterSpinnerView.swift */; };
		B511ED27218A660E005787DC /* StringDescriptor.swift in Sources */ = {isa = PBXBuildFile; fileRef = B511ED26218A660E005787DC /* StringDescriptor.swift */; };
		B517EA18218B232700730EC4 /* StringFormatter+Notes.swift in Sources */ = {isa = PBXBuildFile; fileRef = B517EA17218B232700730EC4 /* StringFormatter+Notes.swift */; };
		B517EA1A218B2D2600730EC4 /* StringFormatterTests.swift in Sources */ = {isa = PBXBuildFile; fileRef = B517EA19218B2D2600730EC4 /* StringFormatterTests.swift */; };
		B517EA1D218B41F200730EC4 /* String+Woo.swift in Sources */ = {isa = PBXBuildFile; fileRef = B517EA1C218B41F200730EC4 /* String+Woo.swift */; };
		B5290ED9219B3FA900A6AF7F /* Date+Woo.swift in Sources */ = {isa = PBXBuildFile; fileRef = B5290ED8219B3FA900A6AF7F /* Date+Woo.swift */; };
		B53A569721123D3B000776C9 /* ResultsControllerUIKitTests.swift in Sources */ = {isa = PBXBuildFile; fileRef = B53A569621123D3B000776C9 /* ResultsControllerUIKitTests.swift */; };
		B53A569B21123E8E000776C9 /* MockupTableView.swift in Sources */ = {isa = PBXBuildFile; fileRef = B53A569A21123E8E000776C9 /* MockupTableView.swift */; };
		B53A569D21123EEB000776C9 /* MockupStorage.swift in Sources */ = {isa = PBXBuildFile; fileRef = B53A569C21123EEB000776C9 /* MockupStorage.swift */; };
		B53A56A22112470C000776C9 /* MockupStorage+Sample.swift in Sources */ = {isa = PBXBuildFile; fileRef = B53A56A12112470C000776C9 /* MockupStorage+Sample.swift */; };
		B53A56A42112483E000776C9 /* Constants.swift in Sources */ = {isa = PBXBuildFile; fileRef = B53A56A32112483D000776C9 /* Constants.swift */; };
		B53B3F37219C75AC00DF1EB6 /* OrderLoaderViewController.swift in Sources */ = {isa = PBXBuildFile; fileRef = B53B3F36219C75AC00DF1EB6 /* OrderLoaderViewController.swift */; };
		B53B3F39219C817800DF1EB6 /* UIStoryboard+Woo.swift in Sources */ = {isa = PBXBuildFile; fileRef = B53B3F38219C817800DF1EB6 /* UIStoryboard+Woo.swift */; };
		B53B898920D450AF00EDB467 /* SessionManagerTests.swift in Sources */ = {isa = PBXBuildFile; fileRef = B53B898820D450AF00EDB467 /* SessionManagerTests.swift */; };
		B53B898D20D462A000EDB467 /* DefaultStoresManager.swift in Sources */ = {isa = PBXBuildFile; fileRef = B53B898C20D462A000EDB467 /* DefaultStoresManager.swift */; };
		B541B2132189E7FD008FE7C1 /* ScannerWooTests.swift in Sources */ = {isa = PBXBuildFile; fileRef = B541B2122189E7FD008FE7C1 /* ScannerWooTests.swift */; };
		B541B2152189EEA1008FE7C1 /* Scanner+Helpers.swift in Sources */ = {isa = PBXBuildFile; fileRef = B541B2142189EEA1008FE7C1 /* Scanner+Helpers.swift */; };
		B541B2172189EED4008FE7C1 /* NSMutableAttributedString+Helpers.swift in Sources */ = {isa = PBXBuildFile; fileRef = B541B2162189EED4008FE7C1 /* NSMutableAttributedString+Helpers.swift */; };
		B541B21A2189F3A2008FE7C1 /* StringFormatter.swift in Sources */ = {isa = PBXBuildFile; fileRef = B541B2192189F3A2008FE7C1 /* StringFormatter.swift */; };
		B541B21C2189F3D8008FE7C1 /* StringStyles.swift in Sources */ = {isa = PBXBuildFile; fileRef = B541B21B2189F3D8008FE7C1 /* StringStyles.swift */; };
		B541B220218A007C008FE7C1 /* NSMutableParagraphStyle+Helpers.swift in Sources */ = {isa = PBXBuildFile; fileRef = B541B21F218A007C008FE7C1 /* NSMutableParagraphStyle+Helpers.swift */; };
		B541B223218A29A6008FE7C1 /* NSParagraphStyle+Woo.swift in Sources */ = {isa = PBXBuildFile; fileRef = B541B222218A29A6008FE7C1 /* NSParagraphStyle+Woo.swift */; };
		B541B226218A412C008FE7C1 /* UIFont+Woo.swift in Sources */ = {isa = PBXBuildFile; fileRef = B541B225218A412C008FE7C1 /* UIFont+Woo.swift */; };
		B54FBE552111F70700390F57 /* ResultsController+UIKit.swift in Sources */ = {isa = PBXBuildFile; fileRef = B54FBE542111F70700390F57 /* ResultsController+UIKit.swift */; };
		B55401692170D5E10067DC90 /* ChartPlaceholderView.swift in Sources */ = {isa = PBXBuildFile; fileRef = B55401682170D5E10067DC90 /* ChartPlaceholderView.swift */; };
		B554016B2170D6010067DC90 /* ChartPlaceholderView.xib in Resources */ = {isa = PBXBuildFile; fileRef = B554016A2170D6010067DC90 /* ChartPlaceholderView.xib */; };
		B554E1792152F20000F31188 /* UINavigationBar+Appearance.swift in Sources */ = {isa = PBXBuildFile; fileRef = B554E1782152F20000F31188 /* UINavigationBar+Appearance.swift */; };
		B554E17B2152F27200F31188 /* UILabel+Appearance.swift in Sources */ = {isa = PBXBuildFile; fileRef = B554E17A2152F27200F31188 /* UILabel+Appearance.swift */; };
		B555530D21B57DC300449E71 /* UserNotificationsCenterAdapter.swift in Sources */ = {isa = PBXBuildFile; fileRef = B555530C21B57DC300449E71 /* UserNotificationsCenterAdapter.swift */; };
		B555530F21B57DE700449E71 /* ApplicationAdapter.swift in Sources */ = {isa = PBXBuildFile; fileRef = B555530E21B57DE700449E71 /* ApplicationAdapter.swift */; };
		B555531121B57E6F00449E71 /* MockupApplicationAdapter.swift in Sources */ = {isa = PBXBuildFile; fileRef = B555531021B57E6F00449E71 /* MockupApplicationAdapter.swift */; };
		B555531321B57E8800449E71 /* MockupUserNotificationsCenterAdapter.swift in Sources */ = {isa = PBXBuildFile; fileRef = B555531221B57E8800449E71 /* MockupUserNotificationsCenterAdapter.swift */; };
		B557652B20F681E800185843 /* StoreTableViewCell.swift in Sources */ = {isa = PBXBuildFile; fileRef = B557652A20F681E800185843 /* StoreTableViewCell.swift */; };
		B557652D20F6827900185843 /* StoreTableViewCell.xib in Resources */ = {isa = PBXBuildFile; fileRef = B557652C20F6827900185843 /* StoreTableViewCell.xib */; };
		B559EBAF20A0BF8F00836CD4 /* README.md in Resources */ = {isa = PBXBuildFile; fileRef = B559EBAD20A0BF8E00836CD4 /* README.md */; };
		B559EBB020A0BF8F00836CD4 /* LICENSE in Resources */ = {isa = PBXBuildFile; fileRef = B559EBAE20A0BF8F00836CD4 /* LICENSE */; };
		B55BC1F121A878A30011A0C0 /* String+HTML.swift in Sources */ = {isa = PBXBuildFile; fileRef = B55BC1F021A878A30011A0C0 /* String+HTML.swift */; };
		B55BC1F321A8790F0011A0C0 /* StringHTMLTests.swift in Sources */ = {isa = PBXBuildFile; fileRef = B55BC1F221A8790F0011A0C0 /* StringHTMLTests.swift */; };
		B55D4BFD20B5CDE700D7A50F /* replace_secrets.rb in Resources */ = {isa = PBXBuildFile; fileRef = B55D4BFB20B5CDE600D7A50F /* replace_secrets.rb */; };
		B55D4C0620B6027200D7A50F /* AuthenticationManager.swift in Sources */ = {isa = PBXBuildFile; fileRef = B55D4C0520B6027100D7A50F /* AuthenticationManager.swift */; };
		B55D4C2720B717C000D7A50F /* UserAgent.swift in Sources */ = {isa = PBXBuildFile; fileRef = B55D4C2620B717C000D7A50F /* UserAgent.swift */; };
		B560D68A2195BD100027BB7E /* NoteDetailsCommentTableViewCell.xib in Resources */ = {isa = PBXBuildFile; fileRef = B560D6892195BD100027BB7E /* NoteDetailsCommentTableViewCell.xib */; };
		B560D68C2195BD1E0027BB7E /* NoteDetailsCommentTableViewCell.swift in Sources */ = {isa = PBXBuildFile; fileRef = B560D68B2195BD1D0027BB7E /* NoteDetailsCommentTableViewCell.swift */; };
		B56BBD16214820A70053A32D /* SyncCoordinatorTests.swift in Sources */ = {isa = PBXBuildFile; fileRef = B56BBD15214820A70053A32D /* SyncCoordinatorTests.swift */; };
		B56C721221B5B44000E5E85B /* PushNotificationsConfiguration.swift in Sources */ = {isa = PBXBuildFile; fileRef = B56C721121B5B44000E5E85B /* PushNotificationsConfiguration.swift */; };
		B56C721421B5BBC000E5E85B /* MockupStoresManager.swift in Sources */ = {isa = PBXBuildFile; fileRef = B56C721321B5BBC000E5E85B /* MockupStoresManager.swift */; };
		B56DB3CA2049BFAA00D4AA8E /* AppDelegate.swift in Sources */ = {isa = PBXBuildFile; fileRef = B56DB3C92049BFAA00D4AA8E /* AppDelegate.swift */; };
		B56DB3CF2049BFAA00D4AA8E /* Main.storyboard in Resources */ = {isa = PBXBuildFile; fileRef = B56DB3CD2049BFAA00D4AA8E /* Main.storyboard */; };
		B56DB3D42049BFAA00D4AA8E /* Assets.xcassets in Resources */ = {isa = PBXBuildFile; fileRef = B56DB3D32049BFAA00D4AA8E /* Assets.xcassets */; };
		B56DB3D72049BFAA00D4AA8E /* LaunchScreen.storyboard in Resources */ = {isa = PBXBuildFile; fileRef = B56DB3D52049BFAA00D4AA8E /* LaunchScreen.storyboard */; };
		B5718D6521B56B400026C9F0 /* PushNotificationsManagerTests.swift in Sources */ = {isa = PBXBuildFile; fileRef = B5718D6421B56B3F0026C9F0 /* PushNotificationsManagerTests.swift */; };
		B573B1A0219DC2690081C78C /* Localizable.strings in Resources */ = {isa = PBXBuildFile; fileRef = B573B19D219DC2690081C78C /* Localizable.strings */; };
		B57B678A2107546E00AF8905 /* Address+Woo.swift in Sources */ = {isa = PBXBuildFile; fileRef = B57B67892107546E00AF8905 /* Address+Woo.swift */; };
		B57B678E21078C5400AF8905 /* OrderItemViewModel.swift in Sources */ = {isa = PBXBuildFile; fileRef = B57B678D21078C5400AF8905 /* OrderItemViewModel.swift */; };
		B57C5C9221B80E3C00FF82B2 /* APNSDevice+Woo.swift in Sources */ = {isa = PBXBuildFile; fileRef = B57C5C9121B80E3B00FF82B2 /* APNSDevice+Woo.swift */; };
		B57C5C9421B80E4700FF82B2 /* Data+Woo.swift in Sources */ = {isa = PBXBuildFile; fileRef = B57C5C9321B80E4700FF82B2 /* Data+Woo.swift */; };
		B57C5C9621B80E5500FF82B2 /* Dictionary+Woo.swift in Sources */ = {isa = PBXBuildFile; fileRef = B57C5C9521B80E5400FF82B2 /* Dictionary+Woo.swift */; };
		B57C5C9921B80E7100FF82B2 /* DictionaryWooTests.swift in Sources */ = {isa = PBXBuildFile; fileRef = B57C5C9721B80E7100FF82B2 /* DictionaryWooTests.swift */; };
		B57C5C9A21B80E7100FF82B2 /* DataWooTests.swift in Sources */ = {isa = PBXBuildFile; fileRef = B57C5C9821B80E7100FF82B2 /* DataWooTests.swift */; };
		B57C5C9E21B80E8300FF82B2 /* SessionManager+Internal.swift in Sources */ = {isa = PBXBuildFile; fileRef = B57C5C9C21B80E8200FF82B2 /* SessionManager+Internal.swift */; };
		B57C5C9F21B80E8300FF82B2 /* SampleError.swift in Sources */ = {isa = PBXBuildFile; fileRef = B57C5C9D21B80E8200FF82B2 /* SampleError.swift */; };
		B57C743D20F5493300EEFC87 /* AccountHeaderView.swift in Sources */ = {isa = PBXBuildFile; fileRef = B57C743C20F5493300EEFC87 /* AccountHeaderView.swift */; };
		B57C744320F54F1C00EEFC87 /* AccountHeaderView.xib in Resources */ = {isa = PBXBuildFile; fileRef = B57C744220F54F1C00EEFC87 /* AccountHeaderView.xib */; };
		B57C744520F55BA600EEFC87 /* NSObject+Helpers.swift in Sources */ = {isa = PBXBuildFile; fileRef = B57C744420F55BA600EEFC87 /* NSObject+Helpers.swift */; };
		B57C744720F55BC800EEFC87 /* UIView+Helpers.swift in Sources */ = {isa = PBXBuildFile; fileRef = B57C744620F55BC800EEFC87 /* UIView+Helpers.swift */; };
		B57C744A20F5649300EEFC87 /* EmptyStoresTableViewCell.swift in Sources */ = {isa = PBXBuildFile; fileRef = B57C744920F5649300EEFC87 /* EmptyStoresTableViewCell.swift */; };
		B57C744C20F564B400EEFC87 /* EmptyStoresTableViewCell.xib in Resources */ = {isa = PBXBuildFile; fileRef = B57C744B20F564B400EEFC87 /* EmptyStoresTableViewCell.xib */; };
		B57C744E20F56E3800EEFC87 /* UITableViewCell+Helpers.swift in Sources */ = {isa = PBXBuildFile; fileRef = B57C744D20F56E3800EEFC87 /* UITableViewCell+Helpers.swift */; };
		B57C745120F56EE900EEFC87 /* UITableViewCellHelpersTests.swift in Sources */ = {isa = PBXBuildFile; fileRef = B57C745020F56EE900EEFC87 /* UITableViewCellHelpersTests.swift */; };
		B582F95920FFCEAA0060934A /* UITableViewHeaderFooterView+Helpers.swift in Sources */ = {isa = PBXBuildFile; fileRef = B582F95820FFCEAA0060934A /* UITableViewHeaderFooterView+Helpers.swift */; };
		B586906621A5F4B1001F1EFC /* UINavigationController+Woo.swift in Sources */ = {isa = PBXBuildFile; fileRef = B586906521A5F4B1001F1EFC /* UINavigationController+Woo.swift */; };
		B58B4AB22108F01700076FDD /* NoticeView.swift in Sources */ = {isa = PBXBuildFile; fileRef = B58B4AAF2108F01400076FDD /* NoticeView.swift */; };
		B58B4AB32108F01700076FDD /* DefaultNoticePresenter.swift in Sources */ = {isa = PBXBuildFile; fileRef = B58B4AB02108F01600076FDD /* DefaultNoticePresenter.swift */; };
		B58B4AB62108F11C00076FDD /* Notice.swift in Sources */ = {isa = PBXBuildFile; fileRef = B58B4AB52108F11C00076FDD /* Notice.swift */; };
		B58B4AB82108F14700076FDD /* NoticeNotificationInfo.swift in Sources */ = {isa = PBXBuildFile; fileRef = B58B4AB72108F14700076FDD /* NoticeNotificationInfo.swift */; };
		B58B4AC02108FF6100076FDD /* Array+Helpers.swift in Sources */ = {isa = PBXBuildFile; fileRef = B58B4ABF2108FF6100076FDD /* Array+Helpers.swift */; };
		B5980A6121AC878900EBF596 /* UIDevice+Woo.swift in Sources */ = {isa = PBXBuildFile; fileRef = B5980A6021AC878900EBF596 /* UIDevice+Woo.swift */; };
		B5980A6321AC879F00EBF596 /* Bundle+Woo.swift in Sources */ = {isa = PBXBuildFile; fileRef = B5980A6221AC879F00EBF596 /* Bundle+Woo.swift */; };
		B5980A6521AC905C00EBF596 /* UIDeviceWooTests.swift in Sources */ = {isa = PBXBuildFile; fileRef = B5980A6421AC905C00EBF596 /* UIDeviceWooTests.swift */; };
		B5980A6721AC91AA00EBF596 /* BundleWooTests.swift in Sources */ = {isa = PBXBuildFile; fileRef = B5980A6621AC91AA00EBF596 /* BundleWooTests.swift */; };
		B59C09D92188CBB100AB41D6 /* Array+Notes.swift in Sources */ = {isa = PBXBuildFile; fileRef = B59C09D82188CBB100AB41D6 /* Array+Notes.swift */; };
		B59C09DC2188D70200AB41D6 /* Notifications.storyboard in Resources */ = {isa = PBXBuildFile; fileRef = B59C09DB2188D70200AB41D6 /* Notifications.storyboard */; };
		B59D1EDF219072CC009D1978 /* ProductReviewTableViewCell.swift in Sources */ = {isa = PBXBuildFile; fileRef = B59D1EDE219072CC009D1978 /* ProductReviewTableViewCell.swift */; };
		B59D1EE121907304009D1978 /* ProductReviewTableViewCell.xib in Resources */ = {isa = PBXBuildFile; fileRef = B59D1EE021907304009D1978 /* ProductReviewTableViewCell.xib */; };
		B59D1EE321907C7B009D1978 /* NSAttributedString+Helpers.swift in Sources */ = {isa = PBXBuildFile; fileRef = B59D1EE221907C7B009D1978 /* NSAttributedString+Helpers.swift */; };
		B59D1EE5219080B4009D1978 /* Note+Woo.swift in Sources */ = {isa = PBXBuildFile; fileRef = B59D1EE4219080B4009D1978 /* Note+Woo.swift */; };
		B59D1EE821908A08009D1978 /* Noticons.ttf in Resources */ = {isa = PBXBuildFile; fileRef = B59D1EE6219089A3009D1978 /* Noticons.ttf */; };
		B59D1EEA2190AE96009D1978 /* StorageNote+Woo.swift in Sources */ = {isa = PBXBuildFile; fileRef = B59D1EE92190AE96009D1978 /* StorageNote+Woo.swift */; };
		B59D1EEC2190B08B009D1978 /* Age.swift in Sources */ = {isa = PBXBuildFile; fileRef = B59D1EEB2190B08B009D1978 /* Age.swift */; };
		B59D49CD219B587E006BF0AD /* UILabel+OrderStatus.swift in Sources */ = {isa = PBXBuildFile; fileRef = B59D49CC219B587E006BF0AD /* UILabel+OrderStatus.swift */; };
		B5A56BF0219F2CE90065A902 /* VerticalButton.swift in Sources */ = {isa = PBXBuildFile; fileRef = B5A56BEF219F2CE90065A902 /* VerticalButton.swift */; };
		B5A56BF3219F46470065A902 /* UIButton+Animations.swift in Sources */ = {isa = PBXBuildFile; fileRef = B5A56BF2219F46470065A902 /* UIButton+Animations.swift */; };
		B5A56BF5219F5AB20065A902 /* NSNotificationName+Woo.swift in Sources */ = {isa = PBXBuildFile; fileRef = B5A56BF4219F5AB20065A902 /* NSNotificationName+Woo.swift */; };
		B5A82EE221025C450053ADC8 /* FulfillViewController.swift in Sources */ = {isa = PBXBuildFile; fileRef = B5A82EE121025C450053ADC8 /* FulfillViewController.swift */; };
		B5A82EE521025E550053ADC8 /* FulfillViewController.xib in Resources */ = {isa = PBXBuildFile; fileRef = B5A82EE421025E550053ADC8 /* FulfillViewController.xib */; };
		B5A82EE7210263460053ADC8 /* UIViewController+Helpers.swift in Sources */ = {isa = PBXBuildFile; fileRef = B5A82EE6210263460053ADC8 /* UIViewController+Helpers.swift */; };
		B5A8532220BDBFAF00FAAB4D /* CircularImageView.swift in Sources */ = {isa = PBXBuildFile; fileRef = B5A8532120BDBFAE00FAAB4D /* CircularImageView.swift */; };
		B5A8F8A920B84D3F00D211DE /* ApiCredentials.swift in Sources */ = {isa = PBXBuildFile; fileRef = B5A8F8A720B84D3F00D211DE /* ApiCredentials.swift */; };
		B5A8F8AD20B88D9900D211DE /* LoginPrologueViewController.swift in Sources */ = {isa = PBXBuildFile; fileRef = B5A8F8AC20B88D9900D211DE /* LoginPrologueViewController.swift */; };
		B5A8F8AF20B88DCC00D211DE /* LoginPrologueViewController.xib in Resources */ = {isa = PBXBuildFile; fileRef = B5A8F8AE20B88DCC00D211DE /* LoginPrologueViewController.xib */; };
		B5AA7B3D20ED5D15004DA14F /* SessionManager.swift in Sources */ = {isa = PBXBuildFile; fileRef = B5AA7B3C20ED5D15004DA14F /* SessionManager.swift */; };
		B5AA7B3F20ED81C2004DA14F /* UserDefaults+Woo.swift in Sources */ = {isa = PBXBuildFile; fileRef = B5AA7B3E20ED81C2004DA14F /* UserDefaults+Woo.swift */; };
		B5BBD6DE21B1703700E3207E /* PushNotificationsManager.swift in Sources */ = {isa = PBXBuildFile; fileRef = B5BBD6DD21B1703600E3207E /* PushNotificationsManager.swift */; };
		B5BE75DB213F1D1E00909A14 /* OverlayMessageView.swift in Sources */ = {isa = PBXBuildFile; fileRef = B5BE75DA213F1D1E00909A14 /* OverlayMessageView.swift */; };
		B5BE75DD213F1D3D00909A14 /* OverlayMessageView.xib in Resources */ = {isa = PBXBuildFile; fileRef = B5BE75DC213F1D3D00909A14 /* OverlayMessageView.xib */; };
		B5C3876421C41B9F006CE970 /* UIApplication+Woo.swift in Sources */ = {isa = PBXBuildFile; fileRef = B5C3876321C41B9F006CE970 /* UIApplication+Woo.swift */; };
		B5C3B5E320D189E60072CB9D /* Networking.framework in Frameworks */ = {isa = PBXBuildFile; fileRef = B5C3B5E220D189E60072CB9D /* Networking.framework */; };
		B5C3B5E520D189EA0072CB9D /* Storage.framework in Frameworks */ = {isa = PBXBuildFile; fileRef = B5C3B5E420D189EA0072CB9D /* Storage.framework */; };
		B5C3B5E720D189ED0072CB9D /* Yosemite.framework in Frameworks */ = {isa = PBXBuildFile; fileRef = B5C3B5E620D189ED0072CB9D /* Yosemite.framework */; };
		B5C3B5E820D189F30072CB9D /* Networking.framework in Embed Frameworks */ = {isa = PBXBuildFile; fileRef = B5C3B5E220D189E60072CB9D /* Networking.framework */; settings = {ATTRIBUTES = (CodeSignOnCopy, RemoveHeadersOnCopy, ); }; };
		B5C3B5E920D189F70072CB9D /* Yosemite.framework in Embed Frameworks */ = {isa = PBXBuildFile; fileRef = B5C3B5E620D189ED0072CB9D /* Yosemite.framework */; settings = {ATTRIBUTES = (CodeSignOnCopy, RemoveHeadersOnCopy, ); }; };
		B5C3B5EA20D189FC0072CB9D /* Storage.framework in Embed Frameworks */ = {isa = PBXBuildFile; fileRef = B5C3B5E420D189EA0072CB9D /* Storage.framework */; settings = {ATTRIBUTES = (CodeSignOnCopy, RemoveHeadersOnCopy, ); }; };
		B5C6CE612190D28E00515926 /* NSAttributedStringHelperTests.swift in Sources */ = {isa = PBXBuildFile; fileRef = B5C6CE602190D28E00515926 /* NSAttributedStringHelperTests.swift */; };
		B5D1AFB420BC445A00DB0E8C /* Images.xcassets in Resources */ = {isa = PBXBuildFile; fileRef = B5D1AFB320BC445900DB0E8C /* Images.xcassets */; };
		B5D1AFB820BC510200DB0E8C /* UIImage+Woo.swift in Sources */ = {isa = PBXBuildFile; fileRef = B5D1AFB720BC510200DB0E8C /* UIImage+Woo.swift */; };
		B5D1AFC020BC67C200DB0E8C /* WooConstants.swift in Sources */ = {isa = PBXBuildFile; fileRef = B5D1AFBF20BC67C200DB0E8C /* WooConstants.swift */; };
		B5D1AFC620BC7B7300DB0E8C /* StorePickerViewController.swift in Sources */ = {isa = PBXBuildFile; fileRef = B5D1AFC520BC7B7300DB0E8C /* StorePickerViewController.swift */; };
		B5D1AFC820BC7B9600DB0E8C /* StorePickerViewController.xib in Resources */ = {isa = PBXBuildFile; fileRef = B5D1AFC720BC7B9600DB0E8C /* StorePickerViewController.xib */; };
		B5D6DC54214802740003E48A /* SyncCoordinator.swift in Sources */ = {isa = PBXBuildFile; fileRef = B5D6DC53214802740003E48A /* SyncCoordinator.swift */; };
		B5DB01B52114AB2D00A4F797 /* CrashLogging.swift in Sources */ = {isa = PBXBuildFile; fileRef = B5DB01B42114AB2D00A4F797 /* CrashLogging.swift */; };
		B5DBF3C320E1484400B53AED /* StoresManagerTests.swift in Sources */ = {isa = PBXBuildFile; fileRef = B5DBF3C220E1484400B53AED /* StoresManagerTests.swift */; };
		B5DBF3C520E148E000B53AED /* DeauthenticatedState.swift in Sources */ = {isa = PBXBuildFile; fileRef = B5DBF3C420E148E000B53AED /* DeauthenticatedState.swift */; };
		B5DBF3CB20E149CC00B53AED /* AuthenticatedState.swift in Sources */ = {isa = PBXBuildFile; fileRef = B5DBF3CA20E149CC00B53AED /* AuthenticatedState.swift */; };
		B5F355EF21CD500200A7077A /* SearchViewController.swift in Sources */ = {isa = PBXBuildFile; fileRef = B5F355EE21CD500200A7077A /* SearchViewController.swift */; };
		B5F355F121CD504400A7077A /* SearchViewController.xib in Resources */ = {isa = PBXBuildFile; fileRef = B5F355F021CD504400A7077A /* SearchViewController.xib */; };
		B5F571A421BEC90D0010D1B8 /* NoteDetailsHeaderPlainTableViewCell.swift in Sources */ = {isa = PBXBuildFile; fileRef = B5F571A321BEC90D0010D1B8 /* NoteDetailsHeaderPlainTableViewCell.swift */; };
		B5F571A621BEC92A0010D1B8 /* NoteDetailsHeaderPlainTableViewCell.xib in Resources */ = {isa = PBXBuildFile; fileRef = B5F571A521BEC92A0010D1B8 /* NoteDetailsHeaderPlainTableViewCell.xib */; };
		B5F571A921BEECA50010D1B8 /* Responses in Resources */ = {isa = PBXBuildFile; fileRef = B5F571A821BEECA50010D1B8 /* Responses */; };
		B5F571AB21BEECB60010D1B8 /* NoteWooTests.swift in Sources */ = {isa = PBXBuildFile; fileRef = B5F571AA21BEECB60010D1B8 /* NoteWooTests.swift */; };
		B5F571B021BF149D0010D1B8 /* o.caf in Resources */ = {isa = PBXBuildFile; fileRef = B5F571AF21BF149D0010D1B8 /* o.caf */; };
		B5F8B7E02194759100DAB7E2 /* ReviewDetailsViewController.swift in Sources */ = {isa = PBXBuildFile; fileRef = B5F8B7DF2194759100DAB7E2 /* ReviewDetailsViewController.swift */; };
		B5F8B7E5219478FA00DAB7E2 /* ReviewDetailsViewController.xib in Resources */ = {isa = PBXBuildFile; fileRef = B5F8B7E4219478FA00DAB7E2 /* ReviewDetailsViewController.xib */; };
		B5FD110E21D3CB8500560344 /* OrderTableViewCell.xib in Resources */ = {isa = PBXBuildFile; fileRef = B5FD110D21D3CB8500560344 /* OrderTableViewCell.xib */; };
		B5FD111221D3CE7700560344 /* NewNoteViewController.xib in Resources */ = {isa = PBXBuildFile; fileRef = B5FD111121D3CE7700560344 /* NewNoteViewController.xib */; };
		B5FD111621D3F13700560344 /* BordersView.swift in Sources */ = {isa = PBXBuildFile; fileRef = B5FD111521D3F13700560344 /* BordersView.swift */; };
		B873E8F8E103966D2182EE67 /* Pods_WooCommerceTests.framework in Frameworks */ = {isa = PBXBuildFile; fileRef = 6DC4526F9A7357761197EBF0 /* Pods_WooCommerceTests.framework */; };
		CE021535215BE3AB00C19555 /* LoginNavigationController+Woo.swift in Sources */ = {isa = PBXBuildFile; fileRef = CE021534215BE3AB00C19555 /* LoginNavigationController+Woo.swift */; };
		CE0F17CF22A8105800964A63 /* ReadMoreTableViewCell.swift in Sources */ = {isa = PBXBuildFile; fileRef = CE0F17CD22A8105800964A63 /* ReadMoreTableViewCell.swift */; };
		CE0F17D022A8105800964A63 /* ReadMoreTableViewCell.xib in Resources */ = {isa = PBXBuildFile; fileRef = CE0F17CE22A8105800964A63 /* ReadMoreTableViewCell.xib */; };
		CE0F17D222A8308900964A63 /* FancyAlertController+PurchaseNote.swift in Sources */ = {isa = PBXBuildFile; fileRef = CE0F17D122A8308900964A63 /* FancyAlertController+PurchaseNote.swift */; };
		CE14452E2188C11700A991D8 /* ZendeskManager.swift in Sources */ = {isa = PBXBuildFile; fileRef = CE14452D2188C11700A991D8 /* ZendeskManager.swift */; };
		CE15524A21FFB10100EAA690 /* ApplicationLogViewController.swift in Sources */ = {isa = PBXBuildFile; fileRef = CE15524921FFB10100EAA690 /* ApplicationLogViewController.swift */; };
		CE16177A21B7192A00B82A47 /* AuthenticationConstants.swift in Sources */ = {isa = PBXBuildFile; fileRef = CE16177921B7192A00B82A47 /* AuthenticationConstants.swift */; };
		CE1AFE622200B1BD00432745 /* ApplicationLogDetailViewController.swift in Sources */ = {isa = PBXBuildFile; fileRef = CE1AFE612200B1BD00432745 /* ApplicationLogDetailViewController.swift */; };
		CE1CCB402056F21C000EE3AC /* Style.swift in Sources */ = {isa = PBXBuildFile; fileRef = CE1CCB3F2056F21C000EE3AC /* Style.swift */; };
		CE1CCB4B20570B1F000EE3AC /* OrderTableViewCell.swift in Sources */ = {isa = PBXBuildFile; fileRef = CE1CCB4A20570B1F000EE3AC /* OrderTableViewCell.swift */; };
		CE1D5A55228A0AD200DF3715 /* TwoColumnTableViewCell.swift in Sources */ = {isa = PBXBuildFile; fileRef = CE1D5A53228A0AD200DF3715 /* TwoColumnTableViewCell.swift */; };
		CE1D5A56228A0AD200DF3715 /* TwoColumnTableViewCell.xib in Resources */ = {isa = PBXBuildFile; fileRef = CE1D5A54228A0AD200DF3715 /* TwoColumnTableViewCell.xib */; };
		CE1D5A59228A1C2C00DF3715 /* ProductReviewsTableViewCell.swift in Sources */ = {isa = PBXBuildFile; fileRef = CE1D5A57228A1C2C00DF3715 /* ProductReviewsTableViewCell.swift */; };
		CE1D5A5A228A1C2C00DF3715 /* ProductReviewsTableViewCell.xib in Resources */ = {isa = PBXBuildFile; fileRef = CE1D5A58228A1C2C00DF3715 /* ProductReviewsTableViewCell.xib */; };
		CE1EC8C820B478B6009762BF /* TwoColumnLabelView.xib in Resources */ = {isa = PBXBuildFile; fileRef = CE1EC8C720B478B6009762BF /* TwoColumnLabelView.xib */; };
		CE1EC8CA20B479F1009762BF /* TwoColumnLabelView.swift in Sources */ = {isa = PBXBuildFile; fileRef = CE1EC8C920B479F1009762BF /* TwoColumnLabelView.swift */; };
		CE1EC8EC20B8A3FF009762BF /* LeftImageTableViewCell.swift in Sources */ = {isa = PBXBuildFile; fileRef = CE1EC8EA20B8A3FF009762BF /* LeftImageTableViewCell.swift */; };
		CE1EC8F020B8A408009762BF /* OrderNoteTableViewCell.xib in Resources */ = {isa = PBXBuildFile; fileRef = CE1EC8EE20B8A408009762BF /* OrderNoteTableViewCell.xib */; };
		CE1EC8F120B8A408009762BF /* OrderNoteTableViewCell.swift in Sources */ = {isa = PBXBuildFile; fileRef = CE1EC8EF20B8A408009762BF /* OrderNoteTableViewCell.swift */; };
		CE1F51252064179A00C6C810 /* UILabel+Helpers.swift in Sources */ = {isa = PBXBuildFile; fileRef = CE1F51242064179A00C6C810 /* UILabel+Helpers.swift */; };
		CE1F51272064345B00C6C810 /* UIColor+Helpers.swift in Sources */ = {isa = PBXBuildFile; fileRef = CE1F51262064345B00C6C810 /* UIColor+Helpers.swift */; };
		CE1F512920697F0100C6C810 /* UIFont+Helpers.swift in Sources */ = {isa = PBXBuildFile; fileRef = CE1F512820697F0100C6C810 /* UIFont+Helpers.swift */; };
		CE1F512B206985DF00C6C810 /* PaddedLabel.swift in Sources */ = {isa = PBXBuildFile; fileRef = CE1F512A206985DF00C6C810 /* PaddedLabel.swift */; };
		CE21B3D720FE669A00A259D5 /* BasicTableViewCell.swift in Sources */ = {isa = PBXBuildFile; fileRef = CE21B3D520FE669A00A259D5 /* BasicTableViewCell.swift */; };
		CE21B3D820FE669A00A259D5 /* BasicTableViewCell.xib in Resources */ = {isa = PBXBuildFile; fileRef = CE21B3D620FE669A00A259D5 /* BasicTableViewCell.xib */; };
		CE21B3DD20FF9BC200A259D5 /* ProductListViewController.swift in Sources */ = {isa = PBXBuildFile; fileRef = CE21B3DC20FF9BC200A259D5 /* ProductListViewController.swift */; };
		CE21B3E020FFC59700A259D5 /* ProductDetailsTableViewCell.swift in Sources */ = {isa = PBXBuildFile; fileRef = CE21B3DE20FFC59700A259D5 /* ProductDetailsTableViewCell.swift */; };
		CE21B3E120FFC59700A259D5 /* ProductDetailsTableViewCell.xib in Resources */ = {isa = PBXBuildFile; fileRef = CE21B3DF20FFC59700A259D5 /* ProductDetailsTableViewCell.xib */; };
		CE22571B20E16FBC0037F478 /* LeftImageTableViewCell.xib in Resources */ = {isa = PBXBuildFile; fileRef = CE1EC8EB20B8A3FF009762BF /* LeftImageTableViewCell.xib */; };
		CE227097228F152400C0626C /* WooBasicTableViewCell.swift in Sources */ = {isa = PBXBuildFile; fileRef = CE227096228F152400C0626C /* WooBasicTableViewCell.swift */; };
		CE227099228F180B00C0626C /* WooBasicTableViewCell.xib in Resources */ = {isa = PBXBuildFile; fileRef = CE227098228F180B00C0626C /* WooBasicTableViewCell.xib */; };
		CE22709B228F362600C0626C /* ProductDetailsViewModel.swift in Sources */ = {isa = PBXBuildFile; fileRef = CE22709A228F362600C0626C /* ProductDetailsViewModel.swift */; };
		CE22709F2293052700C0626C /* WebviewHelper.swift in Sources */ = {isa = PBXBuildFile; fileRef = CE22709E2293052700C0626C /* WebviewHelper.swift */; };
		CE22E3F72170E23C005A6BEF /* PrivacySettingsViewController.swift in Sources */ = {isa = PBXBuildFile; fileRef = CE22E3F62170E23C005A6BEF /* PrivacySettingsViewController.swift */; };
		CE22E3FB21714776005A6BEF /* TopLeftImageTableViewCell.swift in Sources */ = {isa = PBXBuildFile; fileRef = CE22E3F921714776005A6BEF /* TopLeftImageTableViewCell.swift */; };
		CE22E3FC21714776005A6BEF /* TopLeftImageTableViewCell.xib in Resources */ = {isa = PBXBuildFile; fileRef = CE22E3FA21714776005A6BEF /* TopLeftImageTableViewCell.xib */; };
		CE2409F1215D12D30091F887 /* WooNavigationController.swift in Sources */ = {isa = PBXBuildFile; fileRef = CE2409F0215D12D30091F887 /* WooNavigationController.swift */; };
		CE24BCCF212DE8A6001CD12E /* HeadlineLabelTableViewCell.swift in Sources */ = {isa = PBXBuildFile; fileRef = CE24BCCD212DE8A6001CD12E /* HeadlineLabelTableViewCell.swift */; };
		CE24BCD0212DE8A6001CD12E /* HeadlineLabelTableViewCell.xib in Resources */ = {isa = PBXBuildFile; fileRef = CE24BCCE212DE8A6001CD12E /* HeadlineLabelTableViewCell.xib */; };
		CE24BCD8212F25D4001CD12E /* StorageOrder+Woo.swift in Sources */ = {isa = PBXBuildFile; fileRef = CE24BCD7212F25D4001CD12E /* StorageOrder+Woo.swift */; };
		CE263DE8206ACE3E0015A693 /* MainTabBarController.swift in Sources */ = {isa = PBXBuildFile; fileRef = CE263DE7206ACE3E0015A693 /* MainTabBarController.swift */; };
		CE27257C21924A8C002B22EB /* HelpAndSupportViewController.swift in Sources */ = {isa = PBXBuildFile; fileRef = CE27257B21924A8C002B22EB /* HelpAndSupportViewController.swift */; };
		CE27257F21925AE8002B22EB /* ValueOneTableViewCell.swift in Sources */ = {isa = PBXBuildFile; fileRef = CE27257D21925AE8002B22EB /* ValueOneTableViewCell.swift */; };
		CE27258021925AE8002B22EB /* ValueOneTableViewCell.xib in Resources */ = {isa = PBXBuildFile; fileRef = CE27257E21925AE8002B22EB /* ValueOneTableViewCell.xib */; };
		CE2A9FBF23BFB1BE002BEC1C /* LedgerTableViewCell.swift in Sources */ = {isa = PBXBuildFile; fileRef = CE2A9FBD23BFB1BD002BEC1C /* LedgerTableViewCell.swift */; };
		CE2A9FC023BFB1BE002BEC1C /* LedgerTableViewCell.xib in Resources */ = {isa = PBXBuildFile; fileRef = CE2A9FBE23BFB1BE002BEC1C /* LedgerTableViewCell.xib */; };
		CE2A9FC623BFFADE002BEC1C /* RefundedProductsViewModel.swift in Sources */ = {isa = PBXBuildFile; fileRef = CE2A9FC523BFFADE002BEC1C /* RefundedProductsViewModel.swift */; };
		CE2A9FC823C3D2D4002BEC1C /* RefundedProductsDataSource.swift in Sources */ = {isa = PBXBuildFile; fileRef = CE2A9FC723C3D2D4002BEC1C /* RefundedProductsDataSource.swift */; };
		CE2A9FCF23C4F2C8002BEC1C /* RefundedProductsViewController.xib in Resources */ = {isa = PBXBuildFile; fileRef = CE2A9FCD23C4F2C8002BEC1C /* RefundedProductsViewController.xib */; };
		CE2A9FD023C4F2C8002BEC1C /* RefundedProductsViewController.swift in Sources */ = {isa = PBXBuildFile; fileRef = CE2A9FCE23C4F2C8002BEC1C /* RefundedProductsViewController.swift */; };
		CE2A9FD423C67A8D002BEC1C /* OrderItemRefundSummary.swift in Sources */ = {isa = PBXBuildFile; fileRef = CE2A9FD323C67A8D002BEC1C /* OrderItemRefundSummary.swift */; };
		CE2A9FD623C68164002BEC1C /* OrderItemRefundSummaryViewModel.swift in Sources */ = {isa = PBXBuildFile; fileRef = CE2A9FD523C68164002BEC1C /* OrderItemRefundSummaryViewModel.swift */; };
		CE32B10B20BEDE05006FBCF4 /* TwoColumnSectionHeaderView.xib in Resources */ = {isa = PBXBuildFile; fileRef = CE32B10A20BEDE05006FBCF4 /* TwoColumnSectionHeaderView.xib */; };
		CE32B10D20BEDE1C006FBCF4 /* TwoColumnSectionHeaderView.swift in Sources */ = {isa = PBXBuildFile; fileRef = CE32B10C20BEDE1C006FBCF4 /* TwoColumnSectionHeaderView.swift */; };
		CE32B11520BF8779006FBCF4 /* FulfillButtonTableViewCell.swift in Sources */ = {isa = PBXBuildFile; fileRef = CE32B11320BF8779006FBCF4 /* FulfillButtonTableViewCell.swift */; };
		CE32B11620BF8779006FBCF4 /* FulfillButtonTableViewCell.xib in Resources */ = {isa = PBXBuildFile; fileRef = CE32B11420BF8779006FBCF4 /* FulfillButtonTableViewCell.xib */; };
		CE32B11A20BF8E32006FBCF4 /* UIButton+Helpers.swift in Sources */ = {isa = PBXBuildFile; fileRef = CE32B11920BF8E32006FBCF4 /* UIButton+Helpers.swift */; };
		CE35F11B2343F3B1007B2A6B /* TwoColumnHeadlineFootnoteTableViewCell.swift in Sources */ = {isa = PBXBuildFile; fileRef = CE35F1192343F3B1007B2A6B /* TwoColumnHeadlineFootnoteTableViewCell.swift */; };
		CE35F11C2343F3B1007B2A6B /* TwoColumnHeadlineFootnoteTableViewCell.xib in Resources */ = {isa = PBXBuildFile; fileRef = CE35F11A2343F3B1007B2A6B /* TwoColumnHeadlineFootnoteTableViewCell.xib */; };
		CE37C04422984E81008DCB39 /* PickListTableViewCell.swift in Sources */ = {isa = PBXBuildFile; fileRef = CE37C04222984E81008DCB39 /* PickListTableViewCell.swift */; };
		CE37C04522984E81008DCB39 /* PickListTableViewCell.xib in Resources */ = {isa = PBXBuildFile; fileRef = CE37C04322984E81008DCB39 /* PickListTableViewCell.xib */; };
		CE4296B920A5E9E400B2AFBD /* CNContact+Helpers.swift in Sources */ = {isa = PBXBuildFile; fileRef = CE4296B820A5E9E400B2AFBD /* CNContact+Helpers.swift */; };
		CE4DA5C621DD755E00074607 /* CurrencyFormatter.swift in Sources */ = {isa = PBXBuildFile; fileRef = CE4DA5C521DD755E00074607 /* CurrencyFormatter.swift */; };
		CE4DA5C821DD759400074607 /* CurrencyFormatterTests.swift in Sources */ = {isa = PBXBuildFile; fileRef = CE4DA5C721DD759400074607 /* CurrencyFormatterTests.swift */; };
		CE4DA5CA21DEA78E00074607 /* NSDecimalNumber+Helpers.swift in Sources */ = {isa = PBXBuildFile; fileRef = CE4DA5C921DEA78E00074607 /* NSDecimalNumber+Helpers.swift */; };
		CE4DDB7B20DD312400D32EC8 /* DateFormatter+Helpers.swift in Sources */ = {isa = PBXBuildFile; fileRef = CE4DDB7A20DD312400D32EC8 /* DateFormatter+Helpers.swift */; };
		CE50345A21B1F8F7007573C6 /* ZendeskManagerTests.swift in Sources */ = {isa = PBXBuildFile; fileRef = CE50345621B1F26C007573C6 /* ZendeskManagerTests.swift */; };
		CE583A0421076C0100D73C1C /* NewNoteViewController.swift in Sources */ = {isa = PBXBuildFile; fileRef = CE583A0321076C0100D73C1C /* NewNoteViewController.swift */; };
		CE583A072107849F00D73C1C /* SwitchTableViewCell.swift in Sources */ = {isa = PBXBuildFile; fileRef = CE583A052107849F00D73C1C /* SwitchTableViewCell.swift */; };
		CE583A082107849F00D73C1C /* SwitchTableViewCell.xib in Resources */ = {isa = PBXBuildFile; fileRef = CE583A062107849F00D73C1C /* SwitchTableViewCell.xib */; };
		CE583A0B2107937F00D73C1C /* TextViewTableViewCell.swift in Sources */ = {isa = PBXBuildFile; fileRef = CE583A092107937F00D73C1C /* TextViewTableViewCell.swift */; };
		CE583A0C2107937F00D73C1C /* TextViewTableViewCell.xib in Resources */ = {isa = PBXBuildFile; fileRef = CE583A0A2107937F00D73C1C /* TextViewTableViewCell.xib */; };
		CE5F462723AAC8C0006B1A5C /* RefundDetailsViewModel.swift in Sources */ = {isa = PBXBuildFile; fileRef = CE5F462623AAC8C0006B1A5C /* RefundDetailsViewModel.swift */; };
		CE5F462A23AACA0A006B1A5C /* RefundDetailsDataSource.swift in Sources */ = {isa = PBXBuildFile; fileRef = CE5F462923AACA0A006B1A5C /* RefundDetailsDataSource.swift */; };
		CE5F462C23AACBC4006B1A5C /* RefundDetailsResultController.swift in Sources */ = {isa = PBXBuildFile; fileRef = CE5F462B23AACBC4006B1A5C /* RefundDetailsResultController.swift */; };
		CE7E780E23AAE96F00BC5C54 /* OrderItemRefundViewModel.swift in Sources */ = {isa = PBXBuildFile; fileRef = CE7E780D23AAE96F00BC5C54 /* OrderItemRefundViewModel.swift */; };
		CE85535D209B5BB700938BDC /* OrderDetailsViewModel.swift in Sources */ = {isa = PBXBuildFile; fileRef = CE85535C209B5BB700938BDC /* OrderDetailsViewModel.swift */; };
		CE855365209BA6A700938BDC /* CustomerInfoTableViewCell.xib in Resources */ = {isa = PBXBuildFile; fileRef = CE855361209BA6A700938BDC /* CustomerInfoTableViewCell.xib */; };
		CE855366209BA6A700938BDC /* CustomerInfoTableViewCell.swift in Sources */ = {isa = PBXBuildFile; fileRef = CE855362209BA6A700938BDC /* CustomerInfoTableViewCell.swift */; };
		CE85FD5320F677770080B73E /* Dashboard.storyboard in Resources */ = {isa = PBXBuildFile; fileRef = CE85FD5220F677770080B73E /* Dashboard.storyboard */; };
		CE85FD5A20F7A7640080B73E /* TableFooterView.swift in Sources */ = {isa = PBXBuildFile; fileRef = CE85FD5920F7A7640080B73E /* TableFooterView.swift */; };
		CE85FD5C20F7A7740080B73E /* TableFooterView.xib in Resources */ = {isa = PBXBuildFile; fileRef = CE85FD5B20F7A7740080B73E /* TableFooterView.xib */; };
		CE8CCD43239AC06E009DBD22 /* RefundDetailsViewController.swift in Sources */ = {isa = PBXBuildFile; fileRef = CE8CCD41239AC06E009DBD22 /* RefundDetailsViewController.swift */; };
		CE8CCD44239AC06E009DBD22 /* RefundDetailsViewController.xib in Resources */ = {isa = PBXBuildFile; fileRef = CE8CCD42239AC06E009DBD22 /* RefundDetailsViewController.xib */; };
		CEA16F3A20FD0C8C0061B4E1 /* WooAnalytics.swift in Sources */ = {isa = PBXBuildFile; fileRef = CEA16F3920FD0C8C0061B4E1 /* WooAnalytics.swift */; };
		CEE005F62076C4040079161F /* Orders.storyboard in Resources */ = {isa = PBXBuildFile; fileRef = CEE005F52076C4040079161F /* Orders.storyboard */; };
		CEE006052077D1280079161F /* SummaryTableViewCell.swift in Sources */ = {isa = PBXBuildFile; fileRef = CEE006032077D1280079161F /* SummaryTableViewCell.swift */; };
		CEE006062077D1280079161F /* SummaryTableViewCell.xib in Resources */ = {isa = PBXBuildFile; fileRef = CEE006042077D1280079161F /* SummaryTableViewCell.xib */; };
		CEE006082077D14C0079161F /* OrderDetailsViewController.swift in Sources */ = {isa = PBXBuildFile; fileRef = CEE006072077D14C0079161F /* OrderDetailsViewController.swift */; };
		CEEC9B5C21E79B3E0055EEF0 /* FeatureFlag.swift in Sources */ = {isa = PBXBuildFile; fileRef = CEEC9B5B21E79B3E0055EEF0 /* FeatureFlag.swift */; };
		CEEC9B5E21E79C330055EEF0 /* BuildConfiguration.swift in Sources */ = {isa = PBXBuildFile; fileRef = CEEC9B5D21E79C330055EEF0 /* BuildConfiguration.swift */; };
		CEEC9B6021E79CAA0055EEF0 /* FeatureFlagTests.swift in Sources */ = {isa = PBXBuildFile; fileRef = CEEC9B5F21E79CAA0055EEF0 /* FeatureFlagTests.swift */; };
		CEEC9B6421E7AB850055EEF0 /* AppRatingManager.swift in Sources */ = {isa = PBXBuildFile; fileRef = CEEC9B6221E79EE00055EEF0 /* AppRatingManager.swift */; };
		CEEC9B6621E7C5200055EEF0 /* AppRatingManagerTests.swift in Sources */ = {isa = PBXBuildFile; fileRef = CEEC9B6521E7C5200055EEF0 /* AppRatingManagerTests.swift */; };
		D8053BCE231F98DA00CE60C2 /* ReviewAgeTests.swift in Sources */ = {isa = PBXBuildFile; fileRef = D8053BCD231F98DA00CE60C2 /* ReviewAgeTests.swift */; };
		D8149F532251CFE60006A245 /* EditableOrderTrackingTableViewCell.swift in Sources */ = {isa = PBXBuildFile; fileRef = D8149F512251CFE50006A245 /* EditableOrderTrackingTableViewCell.swift */; };
		D8149F542251CFE60006A245 /* EditableOrderTrackingTableViewCell.xib in Resources */ = {isa = PBXBuildFile; fileRef = D8149F522251CFE50006A245 /* EditableOrderTrackingTableViewCell.xib */; };
		D8149F562251EE300006A245 /* UITextField+Helpers.swift in Sources */ = {isa = PBXBuildFile; fileRef = D8149F552251EE300006A245 /* UITextField+Helpers.swift */; };
		D816DDBC22265DA300903E59 /* OrderTrackingTableViewCellTests.swift in Sources */ = {isa = PBXBuildFile; fileRef = D816DDBB22265DA300903E59 /* OrderTrackingTableViewCellTests.swift */; };
		D817585E22BB5E8700289CFE /* OrderEmailComposer.swift in Sources */ = {isa = PBXBuildFile; fileRef = D817585D22BB5E8700289CFE /* OrderEmailComposer.swift */; };
		D817586022BB614A00289CFE /* OrderMessageComposer.swift in Sources */ = {isa = PBXBuildFile; fileRef = D817585F22BB614A00289CFE /* OrderMessageComposer.swift */; };
		D817586222BB64C300289CFE /* OrderDetailsNotices.swift in Sources */ = {isa = PBXBuildFile; fileRef = D817586122BB64C300289CFE /* OrderDetailsNotices.swift */; };
		D817586422BDD81600289CFE /* OrderDetailsDataSource.swift in Sources */ = {isa = PBXBuildFile; fileRef = D817586322BDD81600289CFE /* OrderDetailsDataSource.swift */; };
		D81D9228222E7F0800FFA585 /* OrderStatusListViewController.swift in Sources */ = {isa = PBXBuildFile; fileRef = D81D9226222E7F0800FFA585 /* OrderStatusListViewController.swift */; };
		D81D9229222E7F0800FFA585 /* OrderStatusListViewController.xib in Resources */ = {isa = PBXBuildFile; fileRef = D81D9227222E7F0800FFA585 /* OrderStatusListViewController.xib */; };
		D81F2D35225F0CF70084BF9C /* EmptyListMessageWithActionView.xib in Resources */ = {isa = PBXBuildFile; fileRef = D81F2D34225F0CF70084BF9C /* EmptyListMessageWithActionView.xib */; };
		D81F2D37225F0D160084BF9C /* EmptyListMessageWithActionView.swift in Sources */ = {isa = PBXBuildFile; fileRef = D81F2D36225F0D160084BF9C /* EmptyListMessageWithActionView.swift */; };
		D82DFB4A225F22D400EFE2CB /* UISearchBar+Appearance.swift in Sources */ = {isa = PBXBuildFile; fileRef = D82DFB49225F22D400EFE2CB /* UISearchBar+Appearance.swift */; };
		D82DFB4C225F303200EFE2CB /* EmptyListMessageWithActionTests.swift in Sources */ = {isa = PBXBuildFile; fileRef = D82DFB4B225F303200EFE2CB /* EmptyListMessageWithActionTests.swift */; };
		D831E2DC230E0558000037D0 /* Authentication.swift in Sources */ = {isa = PBXBuildFile; fileRef = D831E2DB230E0558000037D0 /* Authentication.swift */; };
		D831E2E0230E0BA7000037D0 /* Logs.swift in Sources */ = {isa = PBXBuildFile; fileRef = D831E2DF230E0BA7000037D0 /* Logs.swift */; };
		D83A6A782379097A00419D48 /* MurielColorTests.swift in Sources */ = {isa = PBXBuildFile; fileRef = D83A6A772379097A00419D48 /* MurielColorTests.swift */; };
		D83A6A7A23792B2400419D48 /* UIColor+Muriel-Tests.swift in Sources */ = {isa = PBXBuildFile; fileRef = D83A6A7923792B2400419D48 /* UIColor+Muriel-Tests.swift */; };
		D83C129F22250BF0004CA04C /* OrderTrackingTableViewCell.xib in Resources */ = {isa = PBXBuildFile; fileRef = D83C129D22250BEF004CA04C /* OrderTrackingTableViewCell.xib */; };
		D83C12A022250BF0004CA04C /* OrderTrackingTableViewCell.swift in Sources */ = {isa = PBXBuildFile; fileRef = D83C129E22250BEF004CA04C /* OrderTrackingTableViewCell.swift */; };
		D83F5930225B269C00626E75 /* DatePickerTableViewCell.swift in Sources */ = {isa = PBXBuildFile; fileRef = D83F592E225B269C00626E75 /* DatePickerTableViewCell.swift */; };
		D83F5931225B269C00626E75 /* DatePickerTableViewCell.xib in Resources */ = {isa = PBXBuildFile; fileRef = D83F592F225B269C00626E75 /* DatePickerTableViewCell.xib */; };
		D83F5933225B2EB900626E75 /* ManualTrackingViewController.swift in Sources */ = {isa = PBXBuildFile; fileRef = D83F5932225B2EB800626E75 /* ManualTrackingViewController.swift */; };
		D83F5935225B3CDD00626E75 /* DatePickerTableViewCellTests.swift in Sources */ = {isa = PBXBuildFile; fileRef = D83F5934225B3CDD00626E75 /* DatePickerTableViewCellTests.swift */; };
		D83F5937225B402E00626E75 /* EditableValueOneTableViewCellTests.swift in Sources */ = {isa = PBXBuildFile; fileRef = D83F5936225B402E00626E75 /* EditableValueOneTableViewCellTests.swift */; };
		D83F5939225B424B00626E75 /* AddManualTrackingViewModelTests.swift in Sources */ = {isa = PBXBuildFile; fileRef = D83F5938225B424B00626E75 /* AddManualTrackingViewModelTests.swift */; };
		D83F593D225B4B5000626E75 /* ManualTrackingViewControllerTests.swift in Sources */ = {isa = PBXBuildFile; fileRef = D83F593C225B4B5000626E75 /* ManualTrackingViewControllerTests.swift */; };
		D843D5C822434A08001BFA55 /* ManualTrackingViewController.xib in Resources */ = {isa = PBXBuildFile; fileRef = D843D5C622434A08001BFA55 /* ManualTrackingViewController.xib */; };
		D843D5CB22437E59001BFA55 /* TitleAndEditableValueTableViewCell.swift in Sources */ = {isa = PBXBuildFile; fileRef = D843D5C922437E59001BFA55 /* TitleAndEditableValueTableViewCell.swift */; };
		D843D5CC22437E59001BFA55 /* TitleAndEditableValueTableViewCell.xib in Resources */ = {isa = PBXBuildFile; fileRef = D843D5CA22437E59001BFA55 /* TitleAndEditableValueTableViewCell.xib */; };
		D843D5D322485009001BFA55 /* ShipmentProvidersViewController.swift in Sources */ = {isa = PBXBuildFile; fileRef = D843D5D122485009001BFA55 /* ShipmentProvidersViewController.swift */; };
		D843D5D422485009001BFA55 /* ShipmentProvidersViewController.xib in Resources */ = {isa = PBXBuildFile; fileRef = D843D5D222485009001BFA55 /* ShipmentProvidersViewController.xib */; };
		D843D5D722485B19001BFA55 /* ShippingProvidersViewModel.swift in Sources */ = {isa = PBXBuildFile; fileRef = D843D5D622485B19001BFA55 /* ShippingProvidersViewModel.swift */; };
		D843D5D92248EE91001BFA55 /* ManualTrackingViewModel.swift in Sources */ = {isa = PBXBuildFile; fileRef = D843D5D82248EE90001BFA55 /* ManualTrackingViewModel.swift */; };
		D85136B9231CED5800DD0539 /* ReviewAge.swift in Sources */ = {isa = PBXBuildFile; fileRef = D85136B8231CED5800DD0539 /* ReviewAge.swift */; };
		D85136C1231E09C300DD0539 /* ReviewsDataSource.swift in Sources */ = {isa = PBXBuildFile; fileRef = D85136C0231E09C300DD0539 /* ReviewsDataSource.swift */; };
		D85136C9231E12B600DD0539 /* ReviewViewModelTests.swift in Sources */ = {isa = PBXBuildFile; fileRef = D85136C8231E12B600DD0539 /* ReviewViewModelTests.swift */; };
		D85136CD231E15B800DD0539 /* MockReviews.swift in Sources */ = {isa = PBXBuildFile; fileRef = D85136CC231E15B700DD0539 /* MockReviews.swift */; };
		D85136D5231E40B500DD0539 /* ProductReviewTableViewCellTests.swift in Sources */ = {isa = PBXBuildFile; fileRef = D85136D4231E40B500DD0539 /* ProductReviewTableViewCellTests.swift */; };
		D85136DD231E613900DD0539 /* ReviewsViewModelTests.swift in Sources */ = {isa = PBXBuildFile; fileRef = D85136DC231E613900DD0539 /* ReviewsViewModelTests.swift */; };
		D85B8333222FABD1002168F3 /* StatusListTableViewCell.swift in Sources */ = {isa = PBXBuildFile; fileRef = D85B8331222FABD1002168F3 /* StatusListTableViewCell.swift */; };
		D85B8334222FABD1002168F3 /* StatusListTableViewCell.xib in Resources */ = {isa = PBXBuildFile; fileRef = D85B8332222FABD1002168F3 /* StatusListTableViewCell.xib */; };
		D85B8336222FCDA1002168F3 /* StatusListTableViewCellTests.swift in Sources */ = {isa = PBXBuildFile; fileRef = D85B8335222FCDA1002168F3 /* StatusListTableViewCellTests.swift */; };
		D85B833D2230DC9D002168F3 /* StringWooTests.swift in Sources */ = {isa = PBXBuildFile; fileRef = D85B833C2230DC9D002168F3 /* StringWooTests.swift */; };
		D85B833F2230F268002168F3 /* SummaryTableViewCellTests.swift in Sources */ = {isa = PBXBuildFile; fileRef = D85B833E2230F268002168F3 /* SummaryTableViewCellTests.swift */; };
		D8736B5122EB69E300A14A29 /* OrderDetailsViewModelTests.swift in Sources */ = {isa = PBXBuildFile; fileRef = D8736B5022EB69E300A14A29 /* OrderDetailsViewModelTests.swift */; };
		D8736B5322EF4F5900A14A29 /* NotificationsBadgeController.swift in Sources */ = {isa = PBXBuildFile; fileRef = D8736B5222EF4F5900A14A29 /* NotificationsBadgeController.swift */; };
		D8736B5A22F07D7100A14A29 /* MainTabViewModel.swift in Sources */ = {isa = PBXBuildFile; fileRef = D8736B5922F07D7100A14A29 /* MainTabViewModel.swift */; };
		D8736B7522F1FE1600A14A29 /* BadgeLabel.swift in Sources */ = {isa = PBXBuildFile; fileRef = D8736B7422F1FE1600A14A29 /* BadgeLabel.swift */; };
		D88CA756237CE515005D2F44 /* UITabBar+Appearance.swift in Sources */ = {isa = PBXBuildFile; fileRef = D88CA755237CE515005D2F44 /* UITabBar+Appearance.swift */; };
		D88CA758237D1C27005D2F44 /* Ghost+Woo.swift in Sources */ = {isa = PBXBuildFile; fileRef = D88CA757237D1C27005D2F44 /* Ghost+Woo.swift */; };
		D88D5A3B230B5D63007B6E01 /* MockupAnalyticsProvider.swift in Sources */ = {isa = PBXBuildFile; fileRef = 746791652108D87B007CF1DC /* MockupAnalyticsProvider.swift */; };
		D88D5A3D230B5E85007B6E01 /* ServiceLocatorTests.swift in Sources */ = {isa = PBXBuildFile; fileRef = D88D5A3C230B5E85007B6E01 /* ServiceLocatorTests.swift */; };
		D8915DBF23729CFB00F63762 /* ColorPalette.xcassets in Resources */ = {isa = PBXBuildFile; fileRef = D8915DBE23729CFB00F63762 /* ColorPalette.xcassets */; };
		D8915DC12372C8AC00F63762 /* ColorStudio.swift in Sources */ = {isa = PBXBuildFile; fileRef = D8915DC02372C8AC00F63762 /* ColorStudio.swift */; };
		D8915DC32372C9EF00F63762 /* UIColor+ColorStudio.swift in Sources */ = {isa = PBXBuildFile; fileRef = D8915DC22372C9EF00F63762 /* UIColor+ColorStudio.swift */; };
		D89E0C31226EFB0900DF9DE6 /* EditableOrderTrackingTableViewCellTests.swift in Sources */ = {isa = PBXBuildFile; fileRef = D89E0C30226EFB0900DF9DE6 /* EditableOrderTrackingTableViewCellTests.swift */; };
		D8A8C4F32268288F001C72BF /* AddManualCustomTrackingViewModelTests.swift in Sources */ = {isa = PBXBuildFile; fileRef = D8A8C4F22268288F001C72BF /* AddManualCustomTrackingViewModelTests.swift */; };
		D8AB131E225DC25F002BB5D1 /* MockOrders.swift in Sources */ = {isa = PBXBuildFile; fileRef = D8AB131D225DC25F002BB5D1 /* MockOrders.swift */; };
		D8C11A4E22DD235F00D4A88D /* OrderDetailsResultsControllers.swift in Sources */ = {isa = PBXBuildFile; fileRef = D8C11A4D22DD235F00D4A88D /* OrderDetailsResultsControllers.swift */; };
		D8C11A5E22E2440400D4A88D /* OrderPaymentDetailsViewModel.swift in Sources */ = {isa = PBXBuildFile; fileRef = D8C11A5D22E2440400D4A88D /* OrderPaymentDetailsViewModel.swift */; };
		D8C11A6022E2479800D4A88D /* OrderPaymentDetailsViewModelTests.swift in Sources */ = {isa = PBXBuildFile; fileRef = D8C11A5F22E2479800D4A88D /* OrderPaymentDetailsViewModelTests.swift */; };
		D8C11A6222E24C4A00D4A88D /* LedgerTableViewCellTests.swift in Sources */ = {isa = PBXBuildFile; fileRef = D8C11A6122E24C4A00D4A88D /* LedgerTableViewCellTests.swift */; };
		D8C251D2230CA90200F49782 /* StoresManager.swift in Sources */ = {isa = PBXBuildFile; fileRef = D8C251D1230CA90200F49782 /* StoresManager.swift */; };
		D8C251D9230D256F00F49782 /* NoticePresenter.swift in Sources */ = {isa = PBXBuildFile; fileRef = D8C251D8230D256F00F49782 /* NoticePresenter.swift */; };
		D8C251DB230D288A00F49782 /* PushNotesManager.swift in Sources */ = {isa = PBXBuildFile; fileRef = D8C251DA230D288A00F49782 /* PushNotesManager.swift */; };
		D8C2A28623189C6300F503E9 /* ReviewsViewController.swift in Sources */ = {isa = PBXBuildFile; fileRef = D8C2A28523189C6300F503E9 /* ReviewsViewController.swift */; };
		D8C2A28823190B2300F503E9 /* StorageProductReview+Woo.swift in Sources */ = {isa = PBXBuildFile; fileRef = D8C2A28723190B2300F503E9 /* StorageProductReview+Woo.swift */; };
		D8C2A28B231931D100F503E9 /* ReviewViewModel.swift in Sources */ = {isa = PBXBuildFile; fileRef = D8C2A28A231931D100F503E9 /* ReviewViewModel.swift */; };
		D8C2A28F231BD00500F503E9 /* ReviewsViewModel.swift in Sources */ = {isa = PBXBuildFile; fileRef = D8C2A28E231BD00500F503E9 /* ReviewsViewModel.swift */; };
		D8C2A291231BD0FD00F503E9 /* DefaultReviewsDataSource.swift in Sources */ = {isa = PBXBuildFile; fileRef = D8C2A290231BD0FD00F503E9 /* DefaultReviewsDataSource.swift */; };
		D8C62471227AE0030011A7D6 /* SiteCountry.swift in Sources */ = {isa = PBXBuildFile; fileRef = D8C62470227AE0030011A7D6 /* SiteCountry.swift */; };
		D8CD710F237A49DB007148B9 /* UIColor+SemanticColors.swift in Sources */ = {isa = PBXBuildFile; fileRef = D8CD710E237A49DB007148B9 /* UIColor+SemanticColors.swift */; };
		D8D15F83230A17A000D48B3F /* ServiceLocator.swift in Sources */ = {isa = PBXBuildFile; fileRef = D8D15F82230A17A000D48B3F /* ServiceLocator.swift */; };
		D8D15F85230A18AB00D48B3F /* Analytics.swift in Sources */ = {isa = PBXBuildFile; fileRef = D8D15F84230A18AB00D48B3F /* Analytics.swift */; };
		D8F82AC522AF903700B67E4B /* IconsTests.swift in Sources */ = {isa = PBXBuildFile; fileRef = D8F82AC422AF903700B67E4B /* IconsTests.swift */; };
/* End PBXBuildFile section */

/* Begin PBXContainerItemProxy section */
		B55D4C1420B6131400D7A50F /* PBXContainerItemProxy */ = {
			isa = PBXContainerItemProxy;
			containerPortal = B56DB3BE2049BFAA00D4AA8E /* Project object */;
			proxyType = 1;
			remoteGlobalIDString = B55D4C0F20B612F300D7A50F;
			remoteInfo = GenerateInfoPlist;
		};
		B56DB3DE2049BFAA00D4AA8E /* PBXContainerItemProxy */ = {
			isa = PBXContainerItemProxy;
			containerPortal = B56DB3BE2049BFAA00D4AA8E /* Project object */;
			proxyType = 1;
			remoteGlobalIDString = B56DB3C52049BFAA00D4AA8E;
			remoteInfo = WooCommerce;
		};
/* End PBXContainerItemProxy section */

/* Begin PBXCopyFilesBuildPhase section */
		B5650B1020A4CD7F009702D0 /* Embed Frameworks */ = {
			isa = PBXCopyFilesBuildPhase;
			buildActionMask = 2147483647;
			dstPath = "";
			dstSubfolderSpec = 10;
			files = (
				B5C3B5EA20D189FC0072CB9D /* Storage.framework in Embed Frameworks */,
				B5C3B5E920D189F70072CB9D /* Yosemite.framework in Embed Frameworks */,
				B5C3B5E820D189F30072CB9D /* Networking.framework in Embed Frameworks */,
			);
			name = "Embed Frameworks";
			runOnlyForDeploymentPostprocessing = 0;
		};
/* End PBXCopyFilesBuildPhase section */

/* Begin PBXFileReference section */
		0202B68C23876BC100F3EBE0 /* ProductsTabProductViewModel+ProductVariation.swift */ = {isa = PBXFileReference; lastKnownFileType = sourcecode.swift; path = "ProductsTabProductViewModel+ProductVariation.swift"; sourceTree = "<group>"; };
		0202B6912387AB0C00F3EBE0 /* WooTab+Tag.swift */ = {isa = PBXFileReference; lastKnownFileType = sourcecode.swift; path = "WooTab+Tag.swift"; sourceTree = "<group>"; };
		0202B6942387AD1B00F3EBE0 /* UITabBar+Order.swift */ = {isa = PBXFileReference; lastKnownFileType = sourcecode.swift; path = "UITabBar+Order.swift"; sourceTree = "<group>"; };
		020B2F8E23BD9F1F00BD79AD /* IntegerInputFormatter.swift */ = {isa = PBXFileReference; lastKnownFileType = sourcecode.swift; path = IntegerInputFormatter.swift; sourceTree = "<group>"; };
		020B2F9023BDD71500BD79AD /* IntegerInputFormatterTests.swift */ = {isa = PBXFileReference; lastKnownFileType = sourcecode.swift; path = IntegerInputFormatterTests.swift; sourceTree = "<group>"; };
		020B2F9323BDDBDC00BD79AD /* ProductUpdateError+UI.swift */ = {isa = PBXFileReference; lastKnownFileType = sourcecode.swift; path = "ProductUpdateError+UI.swift"; sourceTree = "<group>"; };
		020B2F9823BDF2E000BD79AD /* DefaultProductFormTableViewModelTests.swift */ = {isa = PBXFileReference; lastKnownFileType = sourcecode.swift; path = DefaultProductFormTableViewModelTests.swift; sourceTree = "<group>"; };
		020BE74723B05CF2007FE54C /* ProductInventoryEditableData.swift */ = {isa = PBXFileReference; lastKnownFileType = sourcecode.swift; path = ProductInventoryEditableData.swift; sourceTree = "<group>"; };
		020BE74B23B1F5EA007FE54C /* TitleAndTextFieldTableViewCell.swift */ = {isa = PBXFileReference; lastKnownFileType = sourcecode.swift; path = TitleAndTextFieldTableViewCell.swift; sourceTree = "<group>"; };
		020BE74C23B1F5EA007FE54C /* TitleAndTextFieldTableViewCell.xib */ = {isa = PBXFileReference; lastKnownFileType = file.xib; path = TitleAndTextFieldTableViewCell.xib; sourceTree = "<group>"; };
		020BE76623B49FE9007FE54C /* AztecBoldFormatBarCommandTests.swift */ = {isa = PBXFileReference; lastKnownFileType = sourcecode.swift; path = AztecBoldFormatBarCommandTests.swift; sourceTree = "<group>"; };
		020BE76823B4A268007FE54C /* AztecItalicFormatBarCommandTests.swift */ = {isa = PBXFileReference; lastKnownFileType = sourcecode.swift; path = AztecItalicFormatBarCommandTests.swift; sourceTree = "<group>"; };
		020BE76A23B4A380007FE54C /* AztecUnderlineFormatBarCommandTests.swift */ = {isa = PBXFileReference; lastKnownFileType = sourcecode.swift; path = AztecUnderlineFormatBarCommandTests.swift; sourceTree = "<group>"; };
		020BE76C23B4A404007FE54C /* AztecStrikethroughFormatBarCommandTests.swift */ = {isa = PBXFileReference; lastKnownFileType = sourcecode.swift; path = AztecStrikethroughFormatBarCommandTests.swift; sourceTree = "<group>"; };
		020BE76E23B4A468007FE54C /* AztecBlockquoteFormatBarCommandTests.swift */ = {isa = PBXFileReference; lastKnownFileType = sourcecode.swift; path = AztecBlockquoteFormatBarCommandTests.swift; sourceTree = "<group>"; };
		020BE77023B4A4C6007FE54C /* AztecHorizontalRulerFormatBarCommandTests.swift */ = {isa = PBXFileReference; lastKnownFileType = sourcecode.swift; path = AztecHorizontalRulerFormatBarCommandTests.swift; sourceTree = "<group>"; };
		020BE77223B4A567007FE54C /* AztecInsertMoreFormatBarCommandTests.swift */ = {isa = PBXFileReference; lastKnownFileType = sourcecode.swift; path = AztecInsertMoreFormatBarCommandTests.swift; sourceTree = "<group>"; };
		020BE77423B4A7EC007FE54C /* AztecSourceCodeFormatBarCommandTests.swift */ = {isa = PBXFileReference; lastKnownFileType = sourcecode.swift; path = AztecSourceCodeFormatBarCommandTests.swift; sourceTree = "<group>"; };
		020BE77623B4A9D9007FE54C /* AztecLinkFormatBarCommandTests.swift */ = {isa = PBXFileReference; lastKnownFileType = sourcecode.swift; path = AztecLinkFormatBarCommandTests.swift; sourceTree = "<group>"; };
		020DD48923229495005822B1 /* ProductsTabProductTableViewCell.swift */ = {isa = PBXFileReference; lastKnownFileType = sourcecode.swift; path = ProductsTabProductTableViewCell.swift; sourceTree = "<group>"; };
		020DD48C2322A617005822B1 /* ProductsTabProductViewModel.swift */ = {isa = PBXFileReference; lastKnownFileType = sourcecode.swift; path = ProductsTabProductViewModel.swift; sourceTree = "<group>"; };
		020DD48E232392C9005822B1 /* UIViewController+AppReview.swift */ = {isa = PBXFileReference; lastKnownFileType = sourcecode.swift; path = "UIViewController+AppReview.swift"; sourceTree = "<group>"; };
		020DD49023239DD6005822B1 /* PaginatedListViewControllerStateCoordinator.swift */ = {isa = PBXFileReference; lastKnownFileType = sourcecode.swift; path = PaginatedListViewControllerStateCoordinator.swift; sourceTree = "<group>"; };
		020F41E323163C0100776C4D /* TopBannerViewModel.swift */ = {isa = PBXFileReference; fileEncoding = 4; lastKnownFileType = sourcecode.swift; path = TopBannerViewModel.swift; sourceTree = "<group>"; };
		020F41E423163C0100776C4D /* TopBannerView.swift */ = {isa = PBXFileReference; fileEncoding = 4; lastKnownFileType = sourcecode.swift; path = TopBannerView.swift; sourceTree = "<group>"; };
		020F41E723176F8E00776C4D /* TopBannerPresenter.swift */ = {isa = PBXFileReference; lastKnownFileType = sourcecode.swift; path = TopBannerPresenter.swift; sourceTree = "<group>"; };
		0216271D2375044D000208D2 /* AztecFormatBar+Update.swift */ = {isa = PBXFileReference; lastKnownFileType = sourcecode.swift; path = "AztecFormatBar+Update.swift"; sourceTree = "<group>"; };
		02162724237963AF000208D2 /* ProductFormViewController.swift */ = {isa = PBXFileReference; lastKnownFileType = sourcecode.swift; path = ProductFormViewController.swift; sourceTree = "<group>"; };
		02162725237963AF000208D2 /* ProductFormViewController.xib */ = {isa = PBXFileReference; lastKnownFileType = file.xib; path = ProductFormViewController.xib; sourceTree = "<group>"; };
		02162728237965E8000208D2 /* ProductFormTableViewModel.swift */ = {isa = PBXFileReference; lastKnownFileType = sourcecode.swift; path = ProductFormTableViewModel.swift; sourceTree = "<group>"; };
		0216272A2379662C000208D2 /* DefaultProductFormTableViewModel.swift */ = {isa = PBXFileReference; lastKnownFileType = sourcecode.swift; path = DefaultProductFormTableViewModel.swift; sourceTree = "<group>"; };
		0219B03623964527007DCD5E /* PaginatedProductShippingClassListSelectorDataSource.swift */ = {isa = PBXFileReference; lastKnownFileType = sourcecode.swift; path = PaginatedProductShippingClassListSelectorDataSource.swift; sourceTree = "<group>"; };
		021E2A1523A9FE5A00B1DE07 /* ProductInventorySettingsViewController.swift */ = {isa = PBXFileReference; lastKnownFileType = sourcecode.swift; path = ProductInventorySettingsViewController.swift; sourceTree = "<group>"; };
		021E2A1623A9FE5A00B1DE07 /* ProductInventorySettingsViewController.xib */ = {isa = PBXFileReference; lastKnownFileType = file.xib; path = ProductInventorySettingsViewController.xib; sourceTree = "<group>"; };
		021E2A1923AA07F800B1DE07 /* Product+InventorySettingsViewModels.swift */ = {isa = PBXFileReference; lastKnownFileType = sourcecode.swift; path = "Product+InventorySettingsViewModels.swift"; sourceTree = "<group>"; };
		021E2A1B23AA0DD100B1DE07 /* ProductBackordersSettingListSelectorDataSource.swift */ = {isa = PBXFileReference; lastKnownFileType = sourcecode.swift; path = ProductBackordersSettingListSelectorDataSource.swift; sourceTree = "<group>"; };
		021E2A1D23AA24C600B1DE07 /* StringInputFormatter.swift */ = {isa = PBXFileReference; lastKnownFileType = sourcecode.swift; path = StringInputFormatter.swift; sourceTree = "<group>"; };
		021E2A1F23AA274700B1DE07 /* ProductBackordersSettingListSelectorDataSourceTests.swift */ = {isa = PBXFileReference; lastKnownFileType = sourcecode.swift; path = ProductBackordersSettingListSelectorDataSourceTests.swift; sourceTree = "<group>"; };
		021FAFCC2355621E00B99241 /* UIView+SubviewsAxisTests.swift */ = {isa = PBXFileReference; lastKnownFileType = sourcecode.swift; path = "UIView+SubviewsAxisTests.swift"; sourceTree = "<group>"; };
		021FAFCE23556D2B00B99241 /* UIView+SubviewsAxis.swift */ = {isa = PBXFileReference; lastKnownFileType = sourcecode.swift; path = "UIView+SubviewsAxis.swift"; sourceTree = "<group>"; };
		02279583237A50C900787C63 /* AztecUnorderedListFormatBarCommand.swift */ = {isa = PBXFileReference; fileEncoding = 4; lastKnownFileType = sourcecode.swift; path = AztecUnorderedListFormatBarCommand.swift; sourceTree = "<group>"; };
		02279584237A50C900787C63 /* AztecHeaderFormatBarCommand.swift */ = {isa = PBXFileReference; fileEncoding = 4; lastKnownFileType = sourcecode.swift; path = AztecHeaderFormatBarCommand.swift; sourceTree = "<group>"; };
		0227958C237A51F300787C63 /* OptionsTableViewController+Styles.swift */ = {isa = PBXFileReference; fileEncoding = 4; lastKnownFileType = sourcecode.swift; path = "OptionsTableViewController+Styles.swift"; sourceTree = "<group>"; };
		0227958F237A5DC900787C63 /* AztecUnorderedListFormatBarCommandTests.swift */ = {isa = PBXFileReference; lastKnownFileType = sourcecode.swift; path = AztecUnorderedListFormatBarCommandTests.swift; sourceTree = "<group>"; };
		02279593237A60FD00787C63 /* AztecHeaderFormatBarCommandTests.swift */ = {isa = PBXFileReference; lastKnownFileType = sourcecode.swift; path = AztecHeaderFormatBarCommandTests.swift; sourceTree = "<group>"; };
		022A45ED237BADA6001417F0 /* Product+ProductFormTests.swift */ = {isa = PBXFileReference; lastKnownFileType = sourcecode.swift; path = "Product+ProductFormTests.swift"; sourceTree = "<group>"; };
		022BF7FB23B9D708000A1DFB /* InProgressViewController.swift */ = {isa = PBXFileReference; lastKnownFileType = sourcecode.swift; path = InProgressViewController.swift; sourceTree = "<group>"; };
		022BF7FC23B9D708000A1DFB /* InProgressViewController.xib */ = {isa = PBXFileReference; lastKnownFileType = file.xib; path = InProgressViewController.xib; sourceTree = "<group>"; };
		023053482374528A00487A64 /* AztecBlockquoteFormatBarCommand.swift */ = {isa = PBXFileReference; lastKnownFileType = sourcecode.swift; path = AztecBlockquoteFormatBarCommand.swift; sourceTree = "<group>"; };
		0230534F237454C700487A64 /* AztecHorizontalRulerFormatBarCommand.swift */ = {isa = PBXFileReference; fileEncoding = 4; lastKnownFileType = sourcecode.swift; path = AztecHorizontalRulerFormatBarCommand.swift; sourceTree = "<group>"; };
		02305350237454C700487A64 /* AztecInsertMoreFormatBarCommand.swift */ = {isa = PBXFileReference; fileEncoding = 4; lastKnownFileType = sourcecode.swift; path = AztecInsertMoreFormatBarCommand.swift; sourceTree = "<group>"; };
		0230535A2374FB6800487A64 /* AztecSourceCodeFormatBarCommand.swift */ = {isa = PBXFileReference; lastKnownFileType = sourcecode.swift; path = AztecSourceCodeFormatBarCommand.swift; sourceTree = "<group>"; };
		02396250239948470096F34C /* UIImage+TintColor.swift */ = {isa = PBXFileReference; lastKnownFileType = sourcecode.swift; path = "UIImage+TintColor.swift"; sourceTree = "<group>"; };
		02404ED72314BF8A00FF1170 /* StatsV3ToV4BannerActionHandler.swift */ = {isa = PBXFileReference; lastKnownFileType = sourcecode.swift; path = StatsV3ToV4BannerActionHandler.swift; sourceTree = "<group>"; };
		02404ED92314C36200FF1170 /* StatsVersionStateCoordinator.swift */ = {isa = PBXFileReference; fileEncoding = 4; lastKnownFileType = sourcecode.swift; path = StatsVersionStateCoordinator.swift; sourceTree = "<group>"; };
		02404EDB2314CD3600FF1170 /* StatsV4ToV3BannerActionHandler.swift */ = {isa = PBXFileReference; lastKnownFileType = sourcecode.swift; path = StatsV4ToV3BannerActionHandler.swift; sourceTree = "<group>"; };
		02404EDF2314FE5900FF1170 /* DashboardUIFactoryTests.swift */ = {isa = PBXFileReference; lastKnownFileType = sourcecode.swift; path = DashboardUIFactoryTests.swift; sourceTree = "<group>"; };
		02404EE1231501E000FF1170 /* StatsVersionStateCoordinatorTests.swift */ = {isa = PBXFileReference; lastKnownFileType = sourcecode.swift; path = StatsVersionStateCoordinatorTests.swift; sourceTree = "<group>"; };
		02404EE32315151400FF1170 /* MockupStatsVersionStoresManager.swift */ = {isa = PBXFileReference; lastKnownFileType = sourcecode.swift; path = MockupStatsVersionStoresManager.swift; sourceTree = "<group>"; };
		0240B3AB230A910C000A866C /* StoreStatsV4ChartAxisHelper.swift */ = {isa = PBXFileReference; lastKnownFileType = sourcecode.swift; path = StoreStatsV4ChartAxisHelper.swift; sourceTree = "<group>"; };
		0247AAA123A3C5A6007F967E /* DecimalInputFormatterTests.swift */ = {isa = PBXFileReference; lastKnownFileType = sourcecode.swift; path = DecimalInputFormatterTests.swift; sourceTree = "<group>"; };
		02482A89237BE8C7007E73ED /* LinkSettingsViewController.swift */ = {isa = PBXFileReference; lastKnownFileType = sourcecode.swift; path = LinkSettingsViewController.swift; sourceTree = "<group>"; };
		02482A8A237BE8C7007E73ED /* LinkSettingsViewController.xib */ = {isa = PBXFileReference; lastKnownFileType = file.xib; path = LinkSettingsViewController.xib; sourceTree = "<group>"; };
		02482A8D237BEAE9007E73ED /* AztecLinkFormatBarCommand.swift */ = {isa = PBXFileReference; lastKnownFileType = sourcecode.swift; path = AztecLinkFormatBarCommand.swift; sourceTree = "<group>"; };
		024A543322BA6F8F00F4F38E /* DeveloperEmailChecker.swift */ = {isa = PBXFileReference; lastKnownFileType = sourcecode.swift; path = DeveloperEmailChecker.swift; sourceTree = "<group>"; };
		024A543522BA84DB00F4F38E /* DeveloperEmailCheckerTests.swift */ = {isa = PBXFileReference; lastKnownFileType = sourcecode.swift; path = DeveloperEmailCheckerTests.swift; sourceTree = "<group>"; };
		024DF3042372ADCD006658FE /* KeyboardScrollable.swift */ = {isa = PBXFileReference; lastKnownFileType = sourcecode.swift; path = KeyboardScrollable.swift; sourceTree = "<group>"; };
		024DF3062372C18D006658FE /* AztecUIConfigurator.swift */ = {isa = PBXFileReference; lastKnownFileType = sourcecode.swift; path = AztecUIConfigurator.swift; sourceTree = "<group>"; };
		024DF3082372CA00006658FE /* EditorViewProperties.swift */ = {isa = PBXFileReference; lastKnownFileType = sourcecode.swift; path = EditorViewProperties.swift; sourceTree = "<group>"; };
		024DF30A23742297006658FE /* AztecFormatBarCommand.swift */ = {isa = PBXFileReference; lastKnownFileType = sourcecode.swift; path = AztecFormatBarCommand.swift; sourceTree = "<group>"; };
		024DF30D23742A70006658FE /* AztecBoldFormatBarCommand.swift */ = {isa = PBXFileReference; lastKnownFileType = sourcecode.swift; path = AztecBoldFormatBarCommand.swift; sourceTree = "<group>"; };
		024DF31123742B18006658FE /* AztecItalicFormatBarCommand.swift */ = {isa = PBXFileReference; lastKnownFileType = sourcecode.swift; path = AztecItalicFormatBarCommand.swift; sourceTree = "<group>"; };
		024DF31323742B7A006658FE /* AztecUnderlineFormatBarCommand.swift */ = {isa = PBXFileReference; lastKnownFileType = sourcecode.swift; path = AztecUnderlineFormatBarCommand.swift; sourceTree = "<group>"; };
		024DF31523742BB6006658FE /* AztecStrikethroughFormatBarCommand.swift */ = {isa = PBXFileReference; lastKnownFileType = sourcecode.swift; path = AztecStrikethroughFormatBarCommand.swift; sourceTree = "<group>"; };
		024DF31823742C3F006658FE /* AztecFormatBarFactory.swift */ = {isa = PBXFileReference; lastKnownFileType = sourcecode.swift; path = AztecFormatBarFactory.swift; sourceTree = "<group>"; };
		024DF31A23742E1C006658FE /* FormatBarItemViewProperties.swift */ = {isa = PBXFileReference; lastKnownFileType = sourcecode.swift; path = FormatBarItemViewProperties.swift; sourceTree = "<group>"; };
		024DF31C23743045006658FE /* TextList+AztecFormatting.swift */ = {isa = PBXFileReference; fileEncoding = 4; lastKnownFileType = sourcecode.swift; path = "TextList+AztecFormatting.swift"; sourceTree = "<group>"; };
		024DF31D23743045006658FE /* Header+AztecFormatting.swift */ = {isa = PBXFileReference; fileEncoding = 4; lastKnownFileType = sourcecode.swift; path = "Header+AztecFormatting.swift"; sourceTree = "<group>"; };
		024DF32023744798006658FE /* AztecFormatBarCommandCoordinator.swift */ = {isa = PBXFileReference; lastKnownFileType = sourcecode.swift; path = AztecFormatBarCommandCoordinator.swift; sourceTree = "<group>"; };
		0257285B230ACC7E00A288C4 /* StoreStatsV4ChartAxisHelperTests.swift */ = {isa = PBXFileReference; lastKnownFileType = sourcecode.swift; path = StoreStatsV4ChartAxisHelperTests.swift; sourceTree = "<group>"; };
		025B1747237A92D800C780B4 /* ProductFormSection+ReusableTableRow.swift */ = {isa = PBXFileReference; lastKnownFileType = sourcecode.swift; path = "ProductFormSection+ReusableTableRow.swift"; sourceTree = "<group>"; };
		025B1749237AA49D00C780B4 /* Product+ProductForm.swift */ = {isa = PBXFileReference; lastKnownFileType = sourcecode.swift; path = "Product+ProductForm.swift"; sourceTree = "<group>"; };
		025FDD3123717D2900824006 /* EditorFactory.swift */ = {isa = PBXFileReference; lastKnownFileType = sourcecode.swift; path = EditorFactory.swift; sourceTree = "<group>"; };
		025FDD3323717D4900824006 /* AztecEditorViewController.swift */ = {isa = PBXFileReference; lastKnownFileType = sourcecode.swift; path = AztecEditorViewController.swift; sourceTree = "<group>"; };
		0260F40023224E8100EDA10A /* ProductsViewController.swift */ = {isa = PBXFileReference; lastKnownFileType = sourcecode.swift; path = ProductsViewController.swift; sourceTree = "<group>"; };
		0262DA5123A238460029AF30 /* UnitInputTableViewCell.swift */ = {isa = PBXFileReference; lastKnownFileType = sourcecode.swift; path = UnitInputTableViewCell.swift; sourceTree = "<group>"; };
		0262DA5223A238460029AF30 /* UnitInputTableViewCell.xib */ = {isa = PBXFileReference; lastKnownFileType = file.xib; path = UnitInputTableViewCell.xib; sourceTree = "<group>"; };
		0262DA5623A23AC80029AF30 /* ProductShippingSettingsViewController.swift */ = {isa = PBXFileReference; lastKnownFileType = sourcecode.swift; path = ProductShippingSettingsViewController.swift; sourceTree = "<group>"; };
		0262DA5723A23AC80029AF30 /* ProductShippingSettingsViewController.xib */ = {isa = PBXFileReference; lastKnownFileType = file.xib; path = ProductShippingSettingsViewController.xib; sourceTree = "<group>"; };
		0262DA5A23A244830029AF30 /* Product+ShippingSettingsViewModels.swift */ = {isa = PBXFileReference; lastKnownFileType = sourcecode.swift; path = "Product+ShippingSettingsViewModels.swift"; sourceTree = "<group>"; };
		0269177F232600A6002AFC20 /* ProductsTabProductViewModelTests.swift */ = {isa = PBXFileReference; lastKnownFileType = sourcecode.swift; path = ProductsTabProductViewModelTests.swift; sourceTree = "<group>"; };
		02691781232605B9002AFC20 /* PaginatedListViewControllerStateCoordinatorTests.swift */ = {isa = PBXFileReference; lastKnownFileType = sourcecode.swift; path = PaginatedListViewControllerStateCoordinatorTests.swift; sourceTree = "<group>"; };
		0269576923726304001BA0BF /* KeyboardFrameObserver.swift */ = {isa = PBXFileReference; lastKnownFileType = sourcecode.swift; path = KeyboardFrameObserver.swift; sourceTree = "<group>"; };
		0269576C23726401001BA0BF /* KeyboardFrameObserverTests.swift */ = {isa = PBXFileReference; lastKnownFileType = sourcecode.swift; path = KeyboardFrameObserverTests.swift; sourceTree = "<group>"; };
		0269576F237281A9001BA0BF /* AztecTextViewAttachmentHandler.swift */ = {isa = PBXFileReference; lastKnownFileType = sourcecode.swift; path = AztecTextViewAttachmentHandler.swift; sourceTree = "<group>"; };
		026CF638237E9ABE009563D4 /* ProductVariationsViewController.swift */ = {isa = PBXFileReference; lastKnownFileType = sourcecode.swift; path = ProductVariationsViewController.swift; sourceTree = "<group>"; };
		026CF639237E9ABE009563D4 /* ProductVariationsViewController.xib */ = {isa = PBXFileReference; lastKnownFileType = file.xib; path = ProductVariationsViewController.xib; sourceTree = "<group>"; };
		0272C00222EE9C3200D7CA2C /* AsyncDictionary.swift */ = {isa = PBXFileReference; lastKnownFileType = sourcecode.swift; path = AsyncDictionary.swift; sourceTree = "<group>"; };
		0274C25323162FB200EF1E40 /* DashboardTopBannerFactory.swift */ = {isa = PBXFileReference; lastKnownFileType = sourcecode.swift; path = DashboardTopBannerFactory.swift; sourceTree = "<group>"; };
		02784A02238B8BC800BDD6A8 /* UIView+Border.swift */ = {isa = PBXFileReference; lastKnownFileType = sourcecode.swift; path = "UIView+Border.swift"; sourceTree = "<group>"; };
		02820F3322C257B700DE0D37 /* UITableView+HeaderFooterHelpers.swift */ = {isa = PBXFileReference; lastKnownFileType = sourcecode.swift; path = "UITableView+HeaderFooterHelpers.swift"; sourceTree = "<group>"; };
		028296EA237D28B600E84012 /* TextViewViewController.swift */ = {isa = PBXFileReference; lastKnownFileType = sourcecode.swift; path = TextViewViewController.swift; sourceTree = "<group>"; };
		028296EB237D28B600E84012 /* TextViewViewController.xib */ = {isa = PBXFileReference; lastKnownFileType = file.xib; path = TextViewViewController.xib; sourceTree = "<group>"; };
		0282DD93233C9465006A5FDB /* SearchUICommand.swift */ = {isa = PBXFileReference; lastKnownFileType = sourcecode.swift; path = SearchUICommand.swift; sourceTree = "<group>"; };
		0282DD95233C960C006A5FDB /* SearchResultCell.swift */ = {isa = PBXFileReference; lastKnownFileType = sourcecode.swift; path = SearchResultCell.swift; sourceTree = "<group>"; };
		0282DD97233CA093006A5FDB /* OrderSearchUICommand.swift */ = {isa = PBXFileReference; lastKnownFileType = sourcecode.swift; path = OrderSearchUICommand.swift; sourceTree = "<group>"; };
		0282DD99233CA32D006A5FDB /* OrderSearchCellViewModel.swift */ = {isa = PBXFileReference; lastKnownFileType = sourcecode.swift; path = OrderSearchCellViewModel.swift; sourceTree = "<group>"; };
		0285BF6F22FBD91C003A2525 /* TopPerformersSectionHeaderView.swift */ = {isa = PBXFileReference; lastKnownFileType = sourcecode.swift; path = TopPerformersSectionHeaderView.swift; sourceTree = "<group>"; };
		0286B27E23C70557003D784B /* ColumnFlowLayout.swift */ = {isa = PBXFileReference; lastKnownFileType = sourcecode.swift; path = ColumnFlowLayout.swift; sourceTree = "<group>"; };
		028BAC3C22F2DECE008BB4AF /* StoreStatsAndTopPerformersViewController.swift */ = {isa = PBXFileReference; lastKnownFileType = sourcecode.swift; path = StoreStatsAndTopPerformersViewController.swift; sourceTree = "<group>"; };
		028BAC3F22F2EFA5008BB4AF /* StoreStatsAndTopPerformersPeriodViewController.swift */ = {isa = PBXFileReference; lastKnownFileType = sourcecode.swift; path = StoreStatsAndTopPerformersPeriodViewController.swift; sourceTree = "<group>"; };
		028BAC4122F30B05008BB4AF /* StoreStatsV4PeriodViewController.swift */ = {isa = PBXFileReference; lastKnownFileType = sourcecode.swift; path = StoreStatsV4PeriodViewController.swift; sourceTree = "<group>"; };
		028BAC4422F3AE5C008BB4AF /* StoreStatsV4PeriodViewController.xib */ = {isa = PBXFileReference; fileEncoding = 4; lastKnownFileType = file.xib; path = StoreStatsV4PeriodViewController.xib; sourceTree = "<group>"; };
		028BAC4622F3B550008BB4AF /* StatsTimeRangeV4+UI.swift */ = {isa = PBXFileReference; lastKnownFileType = sourcecode.swift; path = "StatsTimeRangeV4+UI.swift"; sourceTree = "<group>"; };
		0290E26D238E3CE400B5C466 /* ListSelectorViewController.swift */ = {isa = PBXFileReference; lastKnownFileType = sourcecode.swift; path = ListSelectorViewController.swift; sourceTree = "<group>"; };
		0290E26E238E3CE400B5C466 /* ListSelectorViewController.xib */ = {isa = PBXFileReference; lastKnownFileType = file.xib; path = ListSelectorViewController.xib; sourceTree = "<group>"; };
		0290E273238E4F8100B5C466 /* PaginatedListSelectorViewController.swift */ = {isa = PBXFileReference; lastKnownFileType = sourcecode.swift; path = PaginatedListSelectorViewController.swift; sourceTree = "<group>"; };
		0290E274238E4F8100B5C466 /* PaginatedListSelectorViewController.xib */ = {isa = PBXFileReference; lastKnownFileType = file.xib; path = PaginatedListSelectorViewController.xib; sourceTree = "<group>"; };
		0290E279238E590500B5C466 /* ListSelectorViewProperties.swift */ = {isa = PBXFileReference; lastKnownFileType = sourcecode.swift; path = ListSelectorViewProperties.swift; sourceTree = "<group>"; };
		0290E27D238E5B5C00B5C466 /* ProductStockStatusListSelectorDataSourceTests.swift */ = {isa = PBXFileReference; lastKnownFileType = sourcecode.swift; path = ProductStockStatusListSelectorDataSourceTests.swift; sourceTree = "<group>"; };
		02913E9423A774C500707A0C /* UnitInputFormatter.swift */ = {isa = PBXFileReference; lastKnownFileType = sourcecode.swift; path = UnitInputFormatter.swift; sourceTree = "<group>"; };
		02913E9623A774E600707A0C /* DecimalInputFormatter.swift */ = {isa = PBXFileReference; lastKnownFileType = sourcecode.swift; path = DecimalInputFormatter.swift; sourceTree = "<group>"; };
		029B0F56234197B80010C1F3 /* ProductSearchUICommand.swift */ = {isa = PBXFileReference; lastKnownFileType = sourcecode.swift; path = ProductSearchUICommand.swift; sourceTree = "<group>"; };
		029D444822F13F8A00DEFA8A /* DashboardUIFactory.swift */ = {isa = PBXFileReference; lastKnownFileType = sourcecode.swift; path = DashboardUIFactory.swift; sourceTree = "<group>"; };
		029D444D22F141CD00DEFA8A /* DashboardStatsV3ViewController.swift */ = {isa = PBXFileReference; lastKnownFileType = sourcecode.swift; path = DashboardStatsV3ViewController.swift; sourceTree = "<group>"; };
		02ADC7CB239762E0008D4BED /* PaginatedListSelectorViewProperties.swift */ = {isa = PBXFileReference; lastKnownFileType = sourcecode.swift; path = PaginatedListSelectorViewProperties.swift; sourceTree = "<group>"; };
		02ADC7CD23978EAA008D4BED /* PaginatedProductShippingClassListSelectorDataSourceTests.swift */ = {isa = PBXFileReference; lastKnownFileType = sourcecode.swift; path = PaginatedProductShippingClassListSelectorDataSourceTests.swift; sourceTree = "<group>"; };
		02ADC7CF2398C8EB008D4BED /* UIColor+SystemColors.swift */ = {isa = PBXFileReference; lastKnownFileType = sourcecode.swift; path = "UIColor+SystemColors.swift"; sourceTree = "<group>"; };
		02B296A622FA6DB500FD7A4C /* Date+StartAndEnd.swift */ = {isa = PBXFileReference; lastKnownFileType = sourcecode.swift; path = "Date+StartAndEnd.swift"; sourceTree = "<group>"; };
		02B296A822FA6E0000FD7A4C /* DateStartAndEndTests.swift */ = {isa = PBXFileReference; lastKnownFileType = sourcecode.swift; path = DateStartAndEndTests.swift; sourceTree = "<group>"; };
		02BA23BF22EE9DAF009539E7 /* AsyncDictionaryTests.swift */ = {isa = PBXFileReference; lastKnownFileType = sourcecode.swift; path = AsyncDictionaryTests.swift; sourceTree = "<group>"; };
		02C0CD2923B5BB1C00F880B1 /* ImageService.swift */ = {isa = PBXFileReference; lastKnownFileType = sourcecode.swift; path = ImageService.swift; sourceTree = "<group>"; };
		02C0CD2B23B5BC9600F880B1 /* DefaultImageService.swift */ = {isa = PBXFileReference; lastKnownFileType = sourcecode.swift; path = DefaultImageService.swift; sourceTree = "<group>"; };
		02C0CD2D23B5E3AE00F880B1 /* DefaultImageServiceTests.swift */ = {isa = PBXFileReference; lastKnownFileType = sourcecode.swift; path = DefaultImageServiceTests.swift; sourceTree = "<group>"; };
		02CA63D623D1ADD100BBF148 /* CameraCaptureCoordinator.swift */ = {isa = PBXFileReference; fileEncoding = 4; lastKnownFileType = sourcecode.swift; path = CameraCaptureCoordinator.swift; sourceTree = "<group>"; };
		02CA63D723D1ADD100BBF148 /* MediaPickingCoordinator.swift */ = {isa = PBXFileReference; fileEncoding = 4; lastKnownFileType = sourcecode.swift; path = MediaPickingCoordinator.swift; sourceTree = "<group>"; };
		02CA63D823D1ADD100BBF148 /* DeviceMediaLibraryPicker.swift */ = {isa = PBXFileReference; fileEncoding = 4; lastKnownFileType = sourcecode.swift; path = DeviceMediaLibraryPicker.swift; sourceTree = "<group>"; };
		02CA63D923D1ADD100BBF148 /* MediaPickingContext.swift */ = {isa = PBXFileReference; fileEncoding = 4; lastKnownFileType = sourcecode.swift; path = MediaPickingContext.swift; sourceTree = "<group>"; };
		02D45646231CB1FB008CF0A9 /* UIImage+Dot.swift */ = {isa = PBXFileReference; lastKnownFileType = sourcecode.swift; path = "UIImage+Dot.swift"; sourceTree = "<group>"; };
		02D4564B231D05E1008CF0A9 /* BetaFeaturesViewController.swift */ = {isa = PBXFileReference; lastKnownFileType = sourcecode.swift; path = BetaFeaturesViewController.swift; sourceTree = "<group>"; };
		02E262C8238D0AD300B79588 /* ProductStockStatusListSelectorDataSource.swift */ = {isa = PBXFileReference; lastKnownFileType = sourcecode.swift; path = ProductStockStatusListSelectorDataSource.swift; sourceTree = "<group>"; };
		02E4FD79230688BA0049610C /* OrderStatsV4Interval+Chart.swift */ = {isa = PBXFileReference; lastKnownFileType = sourcecode.swift; path = "OrderStatsV4Interval+Chart.swift"; sourceTree = "<group>"; };
		02E4FD7B2306A04C0049610C /* StatsTimeRangeBarView.swift */ = {isa = PBXFileReference; lastKnownFileType = sourcecode.swift; path = StatsTimeRangeBarView.swift; sourceTree = "<group>"; };
		02E4FD7D2306A8180049610C /* StatsTimeRangeBarViewModel.swift */ = {isa = PBXFileReference; lastKnownFileType = sourcecode.swift; path = StatsTimeRangeBarViewModel.swift; sourceTree = "<group>"; };
		02E4FD802306AA890049610C /* StatsTimeRangeBarViewModelTests.swift */ = {isa = PBXFileReference; lastKnownFileType = sourcecode.swift; path = StatsTimeRangeBarViewModelTests.swift; sourceTree = "<group>"; };
		02E6B97623853D81000A36F0 /* SettingTitleAndValueTableViewCell.swift */ = {isa = PBXFileReference; lastKnownFileType = sourcecode.swift; path = SettingTitleAndValueTableViewCell.swift; sourceTree = "<group>"; };
		02E6B97723853D81000A36F0 /* SettingTitleAndValueTableViewCell.xib */ = {isa = PBXFileReference; lastKnownFileType = file.xib; path = SettingTitleAndValueTableViewCell.xib; sourceTree = "<group>"; };
		02F49AD923BF356E00FA0BFA /* TitleAndTextFieldTableViewCell.ViewModel+State.swift */ = {isa = PBXFileReference; lastKnownFileType = sourcecode.swift; path = "TitleAndTextFieldTableViewCell.ViewModel+State.swift"; sourceTree = "<group>"; };
		02F49ADB23BF3A0100FA0BFA /* ErrorSectionHeaderView.swift */ = {isa = PBXFileReference; lastKnownFileType = sourcecode.swift; path = ErrorSectionHeaderView.swift; sourceTree = "<group>"; };
		02F49ADD23BF3A4100FA0BFA /* ErrorSectionHeaderView.xib */ = {isa = PBXFileReference; lastKnownFileType = file.xib; path = ErrorSectionHeaderView.xib; sourceTree = "<group>"; };
		02F4F50A237AEB8A00E13A9C /* ProductFormTableViewDataSource.swift */ = {isa = PBXFileReference; lastKnownFileType = sourcecode.swift; path = ProductFormTableViewDataSource.swift; sourceTree = "<group>"; };
		02F4F50D237AFC1E00E13A9C /* ImageAndTitleAndTextTableViewCell.swift */ = {isa = PBXFileReference; lastKnownFileType = sourcecode.swift; path = ImageAndTitleAndTextTableViewCell.swift; sourceTree = "<group>"; };
		02F4F50E237AFC1E00E13A9C /* ImageAndTitleAndTextTableViewCell.xib */ = {isa = PBXFileReference; lastKnownFileType = file.xib; path = ImageAndTitleAndTextTableViewCell.xib; sourceTree = "<group>"; };
		02FE89C6231FAA4100E85EF8 /* MainTabBarControllerTests+ProductListFeatureFlag.swift */ = {isa = PBXFileReference; lastKnownFileType = sourcecode.swift; path = "MainTabBarControllerTests+ProductListFeatureFlag.swift"; sourceTree = "<group>"; };
		02FE89C8231FB31400E85EF8 /* FeatureFlagService.swift */ = {isa = PBXFileReference; lastKnownFileType = sourcecode.swift; path = FeatureFlagService.swift; sourceTree = "<group>"; };
		02FE89CA231FB36600E85EF8 /* DefaultFeatureFlagService.swift */ = {isa = PBXFileReference; lastKnownFileType = sourcecode.swift; path = DefaultFeatureFlagService.swift; sourceTree = "<group>"; };
		25D00C97936D2C6589F8ECE9 /* Pods-WooCommerce.release-alpha.xcconfig */ = {isa = PBXFileReference; includeInIndex = 1; lastKnownFileType = text.xcconfig; name = "Pods-WooCommerce.release-alpha.xcconfig"; path = "../Pods/Target Support Files/Pods-WooCommerce/Pods-WooCommerce.release-alpha.xcconfig"; sourceTree = "<group>"; };
		2719B6FD1E6FE78A76B6AC74 /* Pods-WooCommerceTests.release-alpha.xcconfig */ = {isa = PBXFileReference; includeInIndex = 1; lastKnownFileType = text.xcconfig; name = "Pods-WooCommerceTests.release-alpha.xcconfig"; path = "../Pods/Target Support Files/Pods-WooCommerceTests/Pods-WooCommerceTests.release-alpha.xcconfig"; sourceTree = "<group>"; };
		33035144757869DE5E4DC88A /* Pods-WooCommerce.release.xcconfig */ = {isa = PBXFileReference; includeInIndex = 1; lastKnownFileType = text.xcconfig; name = "Pods-WooCommerce.release.xcconfig"; path = "../Pods/Target Support Files/Pods-WooCommerce/Pods-WooCommerce.release.xcconfig"; sourceTree = "<group>"; };
		451A04E42386CE8700E368C9 /* ProductImagesHeaderTableViewCell.swift */ = {isa = PBXFileReference; lastKnownFileType = sourcecode.swift; path = ProductImagesHeaderTableViewCell.swift; sourceTree = "<group>"; };
		451A04E52386CE8700E368C9 /* ProductImagesHeaderTableViewCell.xib */ = {isa = PBXFileReference; lastKnownFileType = file.xib; path = ProductImagesHeaderTableViewCell.xib; sourceTree = "<group>"; };
		451A04E92386D28300E368C9 /* ProductImagesViewModel.swift */ = {isa = PBXFileReference; lastKnownFileType = sourcecode.swift; path = ProductImagesViewModel.swift; sourceTree = "<group>"; };
		451A04EB2386D2B300E368C9 /* ProductImagesCollectionViewDataSource.swift */ = {isa = PBXFileReference; lastKnownFileType = sourcecode.swift; path = ProductImagesCollectionViewDataSource.swift; sourceTree = "<group>"; };
		451A04EE2386F7B500E368C9 /* ProductImageCollectionViewCell.swift */ = {isa = PBXFileReference; lastKnownFileType = sourcecode.swift; path = ProductImageCollectionViewCell.swift; sourceTree = "<group>"; };
		451A04EF2386F7B500E368C9 /* ProductImageCollectionViewCell.xib */ = {isa = PBXFileReference; lastKnownFileType = file.xib; path = ProductImageCollectionViewCell.xib; sourceTree = "<group>"; };
		451A04F22386F7C900E368C9 /* AddProductImageCollectionViewCell.swift */ = {isa = PBXFileReference; lastKnownFileType = sourcecode.swift; path = AddProductImageCollectionViewCell.swift; sourceTree = "<group>"; };
		451A04F32386F7C900E368C9 /* AddProductImageCollectionViewCell.xib */ = {isa = PBXFileReference; lastKnownFileType = file.xib; path = AddProductImageCollectionViewCell.xib; sourceTree = "<group>"; };
		453227B623C4D6EC00D816B3 /* TimeZone+Woo.swift */ = {isa = PBXFileReference; lastKnownFileType = sourcecode.swift; path = "TimeZone+Woo.swift"; sourceTree = "<group>"; };
		453904F223BB88B5007C4956 /* ProductTaxStatusListSelectorDataSourceTests.swift */ = {isa = PBXFileReference; lastKnownFileType = sourcecode.swift; path = ProductTaxStatusListSelectorDataSourceTests.swift; sourceTree = "<group>"; };
		453904F423BB8BD5007C4956 /* ProductTaxClassListSelectorDataSourceTests.swift */ = {isa = PBXFileReference; lastKnownFileType = sourcecode.swift; path = ProductTaxClassListSelectorDataSourceTests.swift; sourceTree = "<group>"; };
		453DBF8D2387F34A006762A5 /* UICollectionViewCell+Helpers.swift */ = {isa = PBXFileReference; lastKnownFileType = sourcecode.swift; path = "UICollectionViewCell+Helpers.swift"; sourceTree = "<group>"; };
		453DBF8F23882814006762A5 /* ProductImagesFlowLayout.swift */ = {isa = PBXFileReference; lastKnownFileType = sourcecode.swift; path = ProductImagesFlowLayout.swift; sourceTree = "<group>"; };
		454B28BD23BF63C600CD2091 /* DateIntervalFormatter+Helpers.swift */ = {isa = PBXFileReference; lastKnownFileType = sourcecode.swift; path = "DateIntervalFormatter+Helpers.swift"; sourceTree = "<group>"; };
		459097F723CDE47F00DEA9E0 /* UIAlertController+Helpers.swift */ = {isa = PBXFileReference; lastKnownFileType = sourcecode.swift; path = "UIAlertController+Helpers.swift"; sourceTree = "<group>"; };
		45AE582A230D9D35001901E3 /* OrderNoteHeaderTableViewCell.swift */ = {isa = PBXFileReference; lastKnownFileType = sourcecode.swift; path = OrderNoteHeaderTableViewCell.swift; sourceTree = "<group>"; };
		45AE582B230D9D35001901E3 /* OrderNoteHeaderTableViewCell.xib */ = {isa = PBXFileReference; lastKnownFileType = file.xib; path = OrderNoteHeaderTableViewCell.xib; sourceTree = "<group>"; };
		45B9C63C23A8E50D007FC4C5 /* ProductPriceSettingsViewController.swift */ = {isa = PBXFileReference; lastKnownFileType = sourcecode.swift; path = ProductPriceSettingsViewController.swift; sourceTree = "<group>"; };
		45B9C63D23A8E50D007FC4C5 /* ProductPriceSettingsViewController.xib */ = {isa = PBXFileReference; lastKnownFileType = file.xib; path = ProductPriceSettingsViewController.xib; sourceTree = "<group>"; };
		45B9C64023A9139A007FC4C5 /* Product+PriceSettingsViewModels.swift */ = {isa = PBXFileReference; lastKnownFileType = sourcecode.swift; path = "Product+PriceSettingsViewModels.swift"; sourceTree = "<group>"; };
		45B9C64223A91CB6007FC4C5 /* PriceInputFormatter.swift */ = {isa = PBXFileReference; lastKnownFileType = sourcecode.swift; path = PriceInputFormatter.swift; sourceTree = "<group>"; };
		45B9C64423A945C0007FC4C5 /* PriceInputFormatterTests.swift */ = {isa = PBXFileReference; lastKnownFileType = sourcecode.swift; path = PriceInputFormatterTests.swift; sourceTree = "<group>"; };
		45C8B2562313FA570002FA77 /* CustomerNoteTableViewCell.swift */ = {isa = PBXFileReference; lastKnownFileType = sourcecode.swift; path = CustomerNoteTableViewCell.swift; sourceTree = "<group>"; };
		45C8B2572313FA570002FA77 /* CustomerNoteTableViewCell.xib */ = {isa = PBXFileReference; lastKnownFileType = file.xib; path = CustomerNoteTableViewCell.xib; sourceTree = "<group>"; };
		45C8B25A231521510002FA77 /* CustomerNoteTableViewCellTests.swift */ = {isa = PBXFileReference; lastKnownFileType = sourcecode.swift; path = CustomerNoteTableViewCellTests.swift; sourceTree = "<group>"; };
		45C8B25C231529410002FA77 /* CustomerInfoTableViewCellTests.swift */ = {isa = PBXFileReference; lastKnownFileType = sourcecode.swift; path = CustomerInfoTableViewCellTests.swift; sourceTree = "<group>"; };
		45C8B25F23155CBC0002FA77 /* BillingInformationViewController.swift */ = {isa = PBXFileReference; lastKnownFileType = sourcecode.swift; path = BillingInformationViewController.swift; sourceTree = "<group>"; };
		45C8B26023155CBC0002FA77 /* BillingInformationViewController.xib */ = {isa = PBXFileReference; lastKnownFileType = file.xib; path = BillingInformationViewController.xib; sourceTree = "<group>"; };
		45C8B2642316AB460002FA77 /* BillingAddressTableViewCell.swift */ = {isa = PBXFileReference; lastKnownFileType = sourcecode.swift; path = BillingAddressTableViewCell.swift; sourceTree = "<group>"; };
		45C8B2652316AB460002FA77 /* BillingAddressTableViewCell.xib */ = {isa = PBXFileReference; lastKnownFileType = file.xib; path = BillingAddressTableViewCell.xib; sourceTree = "<group>"; };
		45C8B2682316B2440002FA77 /* BillingAddressTableViewCellTests.swift */ = {isa = PBXFileReference; lastKnownFileType = sourcecode.swift; path = BillingAddressTableViewCellTests.swift; sourceTree = "<group>"; };
		45D1CF4423BAC2A500945A36 /* ProductTaxClassListSelectorDataSource.swift */ = {isa = PBXFileReference; lastKnownFileType = sourcecode.swift; path = ProductTaxClassListSelectorDataSource.swift; sourceTree = "<group>"; };
		45D1CF4623BAC89A00945A36 /* ProductTaxStatusListSelectorDataSource.swift */ = {isa = PBXFileReference; lastKnownFileType = sourcecode.swift; path = ProductTaxStatusListSelectorDataSource.swift; sourceTree = "<group>"; };
		45FBDF2A238BF8A300127F77 /* ProductImageCollectionViewCellTests.swift */ = {isa = PBXFileReference; lastKnownFileType = sourcecode.swift; path = ProductImageCollectionViewCellTests.swift; sourceTree = "<group>"; };
		45FBDF2C238BF8BF00127F77 /* AddProductImageCollectionViewCellTests.swift */ = {isa = PBXFileReference; lastKnownFileType = sourcecode.swift; path = AddProductImageCollectionViewCellTests.swift; sourceTree = "<group>"; };
		45FBDF33238D33F100127F77 /* MockProduct.swift */ = {isa = PBXFileReference; lastKnownFileType = sourcecode.swift; path = MockProduct.swift; sourceTree = "<group>"; };
		45FBDF35238D3C7500127F77 /* ExtendedAddProductImageCollectionViewCell.swift */ = {isa = PBXFileReference; lastKnownFileType = sourcecode.swift; path = ExtendedAddProductImageCollectionViewCell.swift; sourceTree = "<group>"; };
		45FBDF36238D3C7500127F77 /* ExtendedAddProductImageCollectionViewCell.xib */ = {isa = PBXFileReference; lastKnownFileType = file.xib; path = ExtendedAddProductImageCollectionViewCell.xib; sourceTree = "<group>"; };
		45FBDF3B238D4EA800127F77 /* ExtendedAddProductImageCollectionViewCellTests.swift */ = {isa = PBXFileReference; lastKnownFileType = sourcecode.swift; path = ExtendedAddProductImageCollectionViewCellTests.swift; sourceTree = "<group>"; };
		6DC4526F9A7357761197EBF0 /* Pods_WooCommerceTests.framework */ = {isa = PBXFileReference; explicitFileType = wrapper.framework; includeInIndex = 0; path = Pods_WooCommerceTests.framework; sourceTree = BUILT_PRODUCTS_DIR; };
		74036CBF211B882100E462C2 /* PeriodDataViewController.swift */ = {isa = PBXFileReference; lastKnownFileType = sourcecode.swift; path = PeriodDataViewController.swift; sourceTree = "<group>"; };
		740382D92267D94100A627F4 /* LargeImageTableViewCell.swift */ = {isa = PBXFileReference; lastKnownFileType = sourcecode.swift; path = LargeImageTableViewCell.swift; sourceTree = "<group>"; };
		740382DA2267D94100A627F4 /* LargeImageTableViewCell.xib */ = {isa = PBXFileReference; lastKnownFileType = file.xib; path = LargeImageTableViewCell.xib; sourceTree = "<group>"; };
		740987B221B87760000E4C80 /* FancyAnimatedButton+Woo.swift */ = {isa = PBXFileReference; lastKnownFileType = sourcecode.swift; path = "FancyAnimatedButton+Woo.swift"; sourceTree = "<group>"; };
		740ADFE421C33688009EE5A9 /* licenses.html */ = {isa = PBXFileReference; lastKnownFileType = text.html; path = licenses.html; sourceTree = "<group>"; };
		74213449210A323C00C13890 /* WooAnalyticsStat.swift */ = {isa = PBXFileReference; lastKnownFileType = sourcecode.swift; path = WooAnalyticsStat.swift; sourceTree = "<group>"; };
		74334F34214AB12F006D6AC5 /* ProductTableViewCell.swift */ = {isa = PBXFileReference; fileEncoding = 4; lastKnownFileType = sourcecode.swift; path = ProductTableViewCell.swift; sourceTree = "<group>"; };
		74334F35214AB12F006D6AC5 /* ProductTableViewCell.xib */ = {isa = PBXFileReference; fileEncoding = 4; lastKnownFileType = file.xib; path = ProductTableViewCell.xib; sourceTree = "<group>"; };
		7435E58D21C0151B00216F0F /* OrderNote+Woo.swift */ = {isa = PBXFileReference; lastKnownFileType = sourcecode.swift; path = "OrderNote+Woo.swift"; sourceTree = "<group>"; };
		7435E58F21C0162C00216F0F /* OrderNoteWooTests.swift */ = {isa = PBXFileReference; fileEncoding = 4; lastKnownFileType = sourcecode.swift; path = OrderNoteWooTests.swift; sourceTree = "<group>"; };
		743E271F21AEF20100D6DC82 /* FancyAlertViewController+Upgrade.swift */ = {isa = PBXFileReference; lastKnownFileType = sourcecode.swift; path = "FancyAlertViewController+Upgrade.swift"; sourceTree = "<group>"; };
		743EDD9E214B05350039071B /* TopEarnerStatsItem+Woo.swift */ = {isa = PBXFileReference; fileEncoding = 4; lastKnownFileType = sourcecode.swift; path = "TopEarnerStatsItem+Woo.swift"; sourceTree = "<group>"; };
		7441E1D121503F77004E6ECE /* IntrinsicTableView.swift */ = {isa = PBXFileReference; lastKnownFileType = sourcecode.swift; path = IntrinsicTableView.swift; sourceTree = "<group>"; };
		7441EBC7226A71AA008BF83D /* TitleBodyTableViewCell.swift */ = {isa = PBXFileReference; lastKnownFileType = sourcecode.swift; path = TitleBodyTableViewCell.swift; sourceTree = "<group>"; };
		7441EBC8226A71AA008BF83D /* TitleBodyTableViewCell.xib */ = {isa = PBXFileReference; lastKnownFileType = file.xib; path = TitleBodyTableViewCell.xib; sourceTree = "<group>"; };
		74460D3F22289B7600D7316A /* Coordinator.swift */ = {isa = PBXFileReference; lastKnownFileType = sourcecode.swift; path = Coordinator.swift; sourceTree = "<group>"; };
		74460D4122289C7A00D7316A /* StorePickerCoordinator.swift */ = {isa = PBXFileReference; lastKnownFileType = sourcecode.swift; path = StorePickerCoordinator.swift; sourceTree = "<group>"; };
		744F00D121B582A9007EFA93 /* StarRatingView.swift */ = {isa = PBXFileReference; lastKnownFileType = sourcecode.swift; path = StarRatingView.swift; sourceTree = "<group>"; };
		7459A6C521B0680300F83A78 /* RequirementsChecker.swift */ = {isa = PBXFileReference; fileEncoding = 4; lastKnownFileType = sourcecode.swift; path = RequirementsChecker.swift; sourceTree = "<group>"; };
		746791622108D7C0007CF1DC /* WooAnalyticsTests.swift */ = {isa = PBXFileReference; lastKnownFileType = sourcecode.swift; path = WooAnalyticsTests.swift; sourceTree = "<group>"; };
		746791652108D87B007CF1DC /* MockupAnalyticsProvider.swift */ = {isa = PBXFileReference; lastKnownFileType = sourcecode.swift; path = MockupAnalyticsProvider.swift; sourceTree = "<group>"; };
		746FC23C2200A62B00C3096C /* DateWooTests.swift */ = {isa = PBXFileReference; fileEncoding = 4; lastKnownFileType = sourcecode.swift; path = DateWooTests.swift; sourceTree = "<group>"; };
		747AA0882107CEC60047A89B /* AnalyticsProvider.swift */ = {isa = PBXFileReference; lastKnownFileType = sourcecode.swift; path = AnalyticsProvider.swift; sourceTree = "<group>"; };
		747AA08A2107CF8D0047A89B /* TracksProvider.swift */ = {isa = PBXFileReference; lastKnownFileType = sourcecode.swift; path = TracksProvider.swift; sourceTree = "<group>"; };
		748AD086219F481B00023535 /* UIView+Animation.swift */ = {isa = PBXFileReference; fileEncoding = 4; lastKnownFileType = sourcecode.swift; path = "UIView+Animation.swift"; sourceTree = "<group>"; };
		748C777F211E18A600814F2C /* OrderStats+Woo.swift */ = {isa = PBXFileReference; fileEncoding = 4; lastKnownFileType = sourcecode.swift; path = "OrderStats+Woo.swift"; sourceTree = "<group>"; };
		748C7781211E294000814F2C /* Double+Woo.swift */ = {isa = PBXFileReference; lastKnownFileType = sourcecode.swift; path = "Double+Woo.swift"; sourceTree = "<group>"; };
		748C7783211E2D8400814F2C /* DoubleWooTests.swift */ = {isa = PBXFileReference; fileEncoding = 4; lastKnownFileType = sourcecode.swift; path = DoubleWooTests.swift; sourceTree = "<group>"; };
		748D34DC214828DC00E21A2F /* TopPerformerDataViewController.xib */ = {isa = PBXFileReference; fileEncoding = 4; lastKnownFileType = file.xib; path = TopPerformerDataViewController.xib; sourceTree = "<group>"; };
		748D34DD214828DC00E21A2F /* TopPerformersViewController.swift */ = {isa = PBXFileReference; fileEncoding = 4; lastKnownFileType = sourcecode.swift; path = TopPerformersViewController.swift; sourceTree = "<group>"; };
		748D34E02148291E00E21A2F /* TopPerformerDataViewController.swift */ = {isa = PBXFileReference; fileEncoding = 4; lastKnownFileType = sourcecode.swift; path = TopPerformerDataViewController.swift; sourceTree = "<group>"; };
		7493BB8C2149852A003071A9 /* TopPerformersHeaderView.swift */ = {isa = PBXFileReference; fileEncoding = 4; lastKnownFileType = sourcecode.swift; path = TopPerformersHeaderView.swift; sourceTree = "<group>"; };
		7493BB8D2149852A003071A9 /* TopPerformersHeaderView.xib */ = {isa = PBXFileReference; fileEncoding = 4; lastKnownFileType = file.xib; path = TopPerformersHeaderView.xib; sourceTree = "<group>"; };
		74A33D7F21C3F233009E25DE /* LicensesViewController.swift */ = {isa = PBXFileReference; fileEncoding = 4; lastKnownFileType = sourcecode.swift; path = LicensesViewController.swift; sourceTree = "<group>"; };
		74A95B5721C403EA00FEE953 /* pure-min.css */ = {isa = PBXFileReference; fileEncoding = 4; lastKnownFileType = text.css; path = "pure-min.css"; sourceTree = "<group>"; };
		74AAF6A4212A04A900C612B0 /* ChartMarker.swift */ = {isa = PBXFileReference; lastKnownFileType = sourcecode.swift; path = ChartMarker.swift; sourceTree = "<group>"; };
		74AFF2E9211B9B1B0038153A /* StoreStatsViewController.swift */ = {isa = PBXFileReference; lastKnownFileType = sourcecode.swift; path = StoreStatsViewController.swift; sourceTree = "<group>"; };
		74B5713521CD7604008F9B8E /* SharingHelper.swift */ = {isa = PBXFileReference; lastKnownFileType = sourcecode.swift; path = SharingHelper.swift; sourceTree = "<group>"; };
		74C6FEA421C2F1FA009286B6 /* AboutViewController.swift */ = {isa = PBXFileReference; lastKnownFileType = sourcecode.swift; path = AboutViewController.swift; sourceTree = "<group>"; };
		74D0A52F2139CF1300E2919F /* String+Helpers.swift */ = {isa = PBXFileReference; lastKnownFileType = sourcecode.swift; path = "String+Helpers.swift"; sourceTree = "<group>"; };
		74E0F440211C9AE600A79CCE /* PeriodDataViewController.xib */ = {isa = PBXFileReference; lastKnownFileType = file.xib; path = PeriodDataViewController.xib; sourceTree = "<group>"; };
		74EC34A4225FE21F004BBC2E /* ProductLoaderViewController.swift */ = {isa = PBXFileReference; lastKnownFileType = sourcecode.swift; path = ProductLoaderViewController.swift; sourceTree = "<group>"; };
		74EC34A6225FE69C004BBC2E /* ProductDetailsViewController.swift */ = {isa = PBXFileReference; lastKnownFileType = sourcecode.swift; path = ProductDetailsViewController.swift; sourceTree = "<group>"; };
		74EC34A7225FE69C004BBC2E /* ProductDetailsViewController.xib */ = {isa = PBXFileReference; lastKnownFileType = file.xib; path = ProductDetailsViewController.xib; sourceTree = "<group>"; };
		74F301592200EC0800931B9E /* NSDecimalNumberWooTests.swift */ = {isa = PBXFileReference; fileEncoding = 4; lastKnownFileType = sourcecode.swift; path = NSDecimalNumberWooTests.swift; sourceTree = "<group>"; };
		74F9E9CB214C036400A3F2D2 /* NoPeriodDataTableViewCell.xib */ = {isa = PBXFileReference; fileEncoding = 4; lastKnownFileType = file.xib; path = NoPeriodDataTableViewCell.xib; sourceTree = "<group>"; };
		74F9E9CC214C036400A3F2D2 /* NoPeriodDataTableViewCell.swift */ = {isa = PBXFileReference; fileEncoding = 4; lastKnownFileType = sourcecode.swift; path = NoPeriodDataTableViewCell.swift; sourceTree = "<group>"; };
		8A659E65308A3D9DD79A95F9 /* Pods-WooCommerceTests.release.xcconfig */ = {isa = PBXFileReference; includeInIndex = 1; lastKnownFileType = text.xcconfig; name = "Pods-WooCommerceTests.release.xcconfig"; path = "../Pods/Target Support Files/Pods-WooCommerceTests/Pods-WooCommerceTests.release.xcconfig"; sourceTree = "<group>"; };
		8CA4F6DD220B257000A47B5D /* WooCommerce.debug.xcconfig */ = {isa = PBXFileReference; fileEncoding = 4; lastKnownFileType = text.xcconfig; name = WooCommerce.debug.xcconfig; path = ../config/WooCommerce.debug.xcconfig; sourceTree = "<group>"; };
		8CA4F6DE220B257000A47B5D /* WooCommerce.release.xcconfig */ = {isa = PBXFileReference; fileEncoding = 4; lastKnownFileType = text.xcconfig; name = WooCommerce.release.xcconfig; path = ../config/WooCommerce.release.xcconfig; sourceTree = "<group>"; };
		8CA4F6E1220B259100A47B5D /* Version.Public.xcconfig */ = {isa = PBXFileReference; lastKnownFileType = text.xcconfig; name = Version.Public.xcconfig; path = ../config/Version.Public.xcconfig; sourceTree = "<group>"; };
		8CD41D4921F8A7E300CF3C2B /* RELEASE-NOTES.txt */ = {isa = PBXFileReference; fileEncoding = 4; lastKnownFileType = text; name = "RELEASE-NOTES.txt"; path = "../RELEASE-NOTES.txt"; sourceTree = "<group>"; };
		90AC1C0B391E04A837BDC64E /* Pods-WooCommerce.debug.xcconfig */ = {isa = PBXFileReference; includeInIndex = 1; lastKnownFileType = text.xcconfig; name = "Pods-WooCommerce.debug.xcconfig"; path = "../Pods/Target Support Files/Pods-WooCommerce/Pods-WooCommerce.debug.xcconfig"; sourceTree = "<group>"; };
		933A27362222354600C2143A /* Logging.swift */ = {isa = PBXFileReference; lastKnownFileType = sourcecode.swift; path = Logging.swift; sourceTree = "<group>"; };
		934CB122224EAB150005CCB9 /* main.swift */ = {isa = PBXFileReference; lastKnownFileType = sourcecode.swift; path = main.swift; sourceTree = "<group>"; };
		934CB124224EAB540005CCB9 /* TestingAppDelegate.swift */ = {isa = PBXFileReference; lastKnownFileType = sourcecode.swift; path = TestingAppDelegate.swift; sourceTree = "<group>"; };
		9379E1A22255365F006A6BE4 /* TestingMode.storyboard */ = {isa = PBXFileReference; fileEncoding = 4; lastKnownFileType = file.storyboard; path = TestingMode.storyboard; sourceTree = "<group>"; };
		9379E1A4225536AD006A6BE4 /* TestAssets.xcassets */ = {isa = PBXFileReference; lastKnownFileType = folder.assetcatalog; path = TestAssets.xcassets; sourceTree = "<group>"; };
		93BCF01E20DC2CE200EBF7A1 /* bash_secrets.tpl */ = {isa = PBXFileReference; fileEncoding = 4; lastKnownFileType = text; path = bash_secrets.tpl; sourceTree = "<group>"; };
		93FA787121CD2A1A00B663E5 /* CurrencySettingsTests.swift */ = {isa = PBXFileReference; lastKnownFileType = sourcecode.swift; path = CurrencySettingsTests.swift; sourceTree = "<group>"; };
		93FA787321CD7E9E00B663E5 /* CurrencySettings.swift */ = {isa = PBXFileReference; lastKnownFileType = sourcecode.swift; path = CurrencySettings.swift; sourceTree = "<group>"; };
		9D2992FEF3D1246B8CCC2EBB /* Pods-WooCommerceTests.debug.xcconfig */ = {isa = PBXFileReference; includeInIndex = 1; lastKnownFileType = text.xcconfig; name = "Pods-WooCommerceTests.debug.xcconfig"; path = "../Pods/Target Support Files/Pods-WooCommerceTests/Pods-WooCommerceTests.debug.xcconfig"; sourceTree = "<group>"; };
		B509112D2049E27A007D25DC /* DashboardViewController.swift */ = {isa = PBXFileReference; fileEncoding = 4; lastKnownFileType = sourcecode.swift; path = DashboardViewController.swift; sourceTree = "<group>"; };
		B509112E2049E27A007D25DC /* OrdersViewController.swift */ = {isa = PBXFileReference; fileEncoding = 4; lastKnownFileType = sourcecode.swift; path = OrdersViewController.swift; sourceTree = "<group>"; };
		B509112F2049E27A007D25DC /* SettingsViewController.swift */ = {isa = PBXFileReference; fileEncoding = 4; lastKnownFileType = sourcecode.swift; path = SettingsViewController.swift; sourceTree = "<group>"; };
		B509FED021C041DF000076A9 /* Locale+Woo.swift */ = {isa = PBXFileReference; lastKnownFileType = sourcecode.swift; path = "Locale+Woo.swift"; sourceTree = "<group>"; };
		B509FED221C05121000076A9 /* SupportManagerAdapter.swift */ = {isa = PBXFileReference; lastKnownFileType = sourcecode.swift; path = SupportManagerAdapter.swift; sourceTree = "<group>"; };
		B509FED421C052D1000076A9 /* MockupSupportManager.swift */ = {isa = PBXFileReference; lastKnownFileType = sourcecode.swift; path = MockupSupportManager.swift; sourceTree = "<group>"; };
		B50BB4152141828F00AF0F3C /* FooterSpinnerView.swift */ = {isa = PBXFileReference; lastKnownFileType = sourcecode.swift; path = FooterSpinnerView.swift; sourceTree = "<group>"; };
		B511ED26218A660E005787DC /* StringDescriptor.swift */ = {isa = PBXFileReference; lastKnownFileType = sourcecode.swift; path = StringDescriptor.swift; sourceTree = "<group>"; };
		B517EA17218B232700730EC4 /* StringFormatter+Notes.swift */ = {isa = PBXFileReference; lastKnownFileType = sourcecode.swift; path = "StringFormatter+Notes.swift"; sourceTree = "<group>"; };
		B517EA19218B2D2600730EC4 /* StringFormatterTests.swift */ = {isa = PBXFileReference; lastKnownFileType = sourcecode.swift; path = StringFormatterTests.swift; sourceTree = "<group>"; };
		B517EA1C218B41F200730EC4 /* String+Woo.swift */ = {isa = PBXFileReference; lastKnownFileType = sourcecode.swift; path = "String+Woo.swift"; sourceTree = "<group>"; };
		B5290ED8219B3FA900A6AF7F /* Date+Woo.swift */ = {isa = PBXFileReference; lastKnownFileType = sourcecode.swift; path = "Date+Woo.swift"; sourceTree = "<group>"; };
		B53A569621123D3B000776C9 /* ResultsControllerUIKitTests.swift */ = {isa = PBXFileReference; lastKnownFileType = sourcecode.swift; path = ResultsControllerUIKitTests.swift; sourceTree = "<group>"; };
		B53A569A21123E8E000776C9 /* MockupTableView.swift */ = {isa = PBXFileReference; lastKnownFileType = sourcecode.swift; path = MockupTableView.swift; sourceTree = "<group>"; };
		B53A569C21123EEB000776C9 /* MockupStorage.swift */ = {isa = PBXFileReference; fileEncoding = 4; lastKnownFileType = sourcecode.swift; name = MockupStorage.swift; path = ../../../Yosemite/YosemiteTests/Mockups/MockupStorage.swift; sourceTree = "<group>"; };
		B53A56A12112470C000776C9 /* MockupStorage+Sample.swift */ = {isa = PBXFileReference; fileEncoding = 4; lastKnownFileType = sourcecode.swift; name = "MockupStorage+Sample.swift"; path = "../../../Yosemite/YosemiteTests/Mockups/MockupStorage+Sample.swift"; sourceTree = "<group>"; };
		B53A56A32112483D000776C9 /* Constants.swift */ = {isa = PBXFileReference; fileEncoding = 4; lastKnownFileType = sourcecode.swift; name = Constants.swift; path = ../../Yosemite/YosemiteTests/Settings/Constants.swift; sourceTree = "<group>"; };
		B53B3F36219C75AC00DF1EB6 /* OrderLoaderViewController.swift */ = {isa = PBXFileReference; lastKnownFileType = sourcecode.swift; path = OrderLoaderViewController.swift; sourceTree = "<group>"; };
		B53B3F38219C817800DF1EB6 /* UIStoryboard+Woo.swift */ = {isa = PBXFileReference; lastKnownFileType = sourcecode.swift; path = "UIStoryboard+Woo.swift"; sourceTree = "<group>"; };
		B53B898820D450AF00EDB467 /* SessionManagerTests.swift */ = {isa = PBXFileReference; lastKnownFileType = sourcecode.swift; path = SessionManagerTests.swift; sourceTree = "<group>"; };
		B53B898C20D462A000EDB467 /* DefaultStoresManager.swift */ = {isa = PBXFileReference; fileEncoding = 4; lastKnownFileType = sourcecode.swift; path = DefaultStoresManager.swift; sourceTree = "<group>"; };
		B541B2122189E7FD008FE7C1 /* ScannerWooTests.swift */ = {isa = PBXFileReference; lastKnownFileType = sourcecode.swift; path = ScannerWooTests.swift; sourceTree = "<group>"; };
		B541B2142189EEA1008FE7C1 /* Scanner+Helpers.swift */ = {isa = PBXFileReference; lastKnownFileType = sourcecode.swift; path = "Scanner+Helpers.swift"; sourceTree = "<group>"; };
		B541B2162189EED4008FE7C1 /* NSMutableAttributedString+Helpers.swift */ = {isa = PBXFileReference; lastKnownFileType = sourcecode.swift; path = "NSMutableAttributedString+Helpers.swift"; sourceTree = "<group>"; };
		B541B2192189F3A2008FE7C1 /* StringFormatter.swift */ = {isa = PBXFileReference; lastKnownFileType = sourcecode.swift; path = StringFormatter.swift; sourceTree = "<group>"; };
		B541B21B2189F3D8008FE7C1 /* StringStyles.swift */ = {isa = PBXFileReference; lastKnownFileType = sourcecode.swift; path = StringStyles.swift; sourceTree = "<group>"; };
		B541B21F218A007C008FE7C1 /* NSMutableParagraphStyle+Helpers.swift */ = {isa = PBXFileReference; lastKnownFileType = sourcecode.swift; path = "NSMutableParagraphStyle+Helpers.swift"; sourceTree = "<group>"; };
		B541B222218A29A6008FE7C1 /* NSParagraphStyle+Woo.swift */ = {isa = PBXFileReference; lastKnownFileType = sourcecode.swift; path = "NSParagraphStyle+Woo.swift"; sourceTree = "<group>"; };
		B541B225218A412C008FE7C1 /* UIFont+Woo.swift */ = {isa = PBXFileReference; lastKnownFileType = sourcecode.swift; path = "UIFont+Woo.swift"; sourceTree = "<group>"; };
		B54FBE542111F70700390F57 /* ResultsController+UIKit.swift */ = {isa = PBXFileReference; lastKnownFileType = sourcecode.swift; path = "ResultsController+UIKit.swift"; sourceTree = "<group>"; };
		B55401682170D5E10067DC90 /* ChartPlaceholderView.swift */ = {isa = PBXFileReference; lastKnownFileType = sourcecode.swift; path = ChartPlaceholderView.swift; sourceTree = "<group>"; };
		B554016A2170D6010067DC90 /* ChartPlaceholderView.xib */ = {isa = PBXFileReference; lastKnownFileType = file.xib; path = ChartPlaceholderView.xib; sourceTree = "<group>"; };
		B554E1782152F20000F31188 /* UINavigationBar+Appearance.swift */ = {isa = PBXFileReference; lastKnownFileType = sourcecode.swift; path = "UINavigationBar+Appearance.swift"; sourceTree = "<group>"; };
		B554E17A2152F27200F31188 /* UILabel+Appearance.swift */ = {isa = PBXFileReference; lastKnownFileType = sourcecode.swift; path = "UILabel+Appearance.swift"; sourceTree = "<group>"; };
		B555530C21B57DC300449E71 /* UserNotificationsCenterAdapter.swift */ = {isa = PBXFileReference; lastKnownFileType = sourcecode.swift; path = UserNotificationsCenterAdapter.swift; sourceTree = "<group>"; };
		B555530E21B57DE700449E71 /* ApplicationAdapter.swift */ = {isa = PBXFileReference; lastKnownFileType = sourcecode.swift; path = ApplicationAdapter.swift; sourceTree = "<group>"; };
		B555531021B57E6F00449E71 /* MockupApplicationAdapter.swift */ = {isa = PBXFileReference; lastKnownFileType = sourcecode.swift; path = MockupApplicationAdapter.swift; sourceTree = "<group>"; };
		B555531221B57E8800449E71 /* MockupUserNotificationsCenterAdapter.swift */ = {isa = PBXFileReference; lastKnownFileType = sourcecode.swift; path = MockupUserNotificationsCenterAdapter.swift; sourceTree = "<group>"; };
		B557652A20F681E800185843 /* StoreTableViewCell.swift */ = {isa = PBXFileReference; lastKnownFileType = sourcecode.swift; path = StoreTableViewCell.swift; sourceTree = "<group>"; };
		B557652C20F6827900185843 /* StoreTableViewCell.xib */ = {isa = PBXFileReference; lastKnownFileType = file.xib; path = StoreTableViewCell.xib; sourceTree = "<group>"; };
		B559EBAD20A0BF8E00836CD4 /* README.md */ = {isa = PBXFileReference; fileEncoding = 4; lastKnownFileType = net.daringfireball.markdown; name = README.md; path = ../README.md; sourceTree = "<group>"; };
		B559EBAE20A0BF8F00836CD4 /* LICENSE */ = {isa = PBXFileReference; fileEncoding = 4; lastKnownFileType = text; name = LICENSE; path = ../LICENSE; sourceTree = "<group>"; };
		B55BC1F021A878A30011A0C0 /* String+HTML.swift */ = {isa = PBXFileReference; lastKnownFileType = sourcecode.swift; path = "String+HTML.swift"; sourceTree = "<group>"; };
		B55BC1F221A8790F0011A0C0 /* StringHTMLTests.swift */ = {isa = PBXFileReference; lastKnownFileType = sourcecode.swift; path = StringHTMLTests.swift; sourceTree = "<group>"; };
		B55D4BFA20B5CDE600D7A50F /* ApiCredentials.tpl */ = {isa = PBXFileReference; explicitFileType = sourcecode.swift; fileEncoding = 4; path = ApiCredentials.tpl; sourceTree = "<group>"; };
		B55D4BFB20B5CDE600D7A50F /* replace_secrets.rb */ = {isa = PBXFileReference; fileEncoding = 4; lastKnownFileType = text.script.ruby; path = replace_secrets.rb; sourceTree = "<group>"; };
		B55D4C0520B6027100D7A50F /* AuthenticationManager.swift */ = {isa = PBXFileReference; fileEncoding = 4; lastKnownFileType = sourcecode.swift; path = AuthenticationManager.swift; sourceTree = "<group>"; };
		B55D4C1920B6193000D7A50F /* InfoPlist.tpl */ = {isa = PBXFileReference; explicitFileType = sourcecode.c.h; fileEncoding = 4; path = InfoPlist.tpl; sourceTree = "<group>"; };
		B55D4C2620B717C000D7A50F /* UserAgent.swift */ = {isa = PBXFileReference; lastKnownFileType = sourcecode.swift; path = UserAgent.swift; sourceTree = "<group>"; };
		B560D6892195BD100027BB7E /* NoteDetailsCommentTableViewCell.xib */ = {isa = PBXFileReference; lastKnownFileType = file.xib; path = NoteDetailsCommentTableViewCell.xib; sourceTree = "<group>"; };
		B560D68B2195BD1D0027BB7E /* NoteDetailsCommentTableViewCell.swift */ = {isa = PBXFileReference; lastKnownFileType = sourcecode.swift; path = NoteDetailsCommentTableViewCell.swift; sourceTree = "<group>"; };
		B56BBD15214820A70053A32D /* SyncCoordinatorTests.swift */ = {isa = PBXFileReference; lastKnownFileType = sourcecode.swift; path = SyncCoordinatorTests.swift; sourceTree = "<group>"; };
		B56C721121B5B44000E5E85B /* PushNotificationsConfiguration.swift */ = {isa = PBXFileReference; lastKnownFileType = sourcecode.swift; path = PushNotificationsConfiguration.swift; sourceTree = "<group>"; };
		B56C721321B5BBC000E5E85B /* MockupStoresManager.swift */ = {isa = PBXFileReference; lastKnownFileType = sourcecode.swift; path = MockupStoresManager.swift; sourceTree = "<group>"; };
		B56C721921B5F65E00E5E85B /* Woo-Debug.entitlements */ = {isa = PBXFileReference; lastKnownFileType = text.plist.entitlements; path = "Woo-Debug.entitlements"; sourceTree = "<group>"; };
		B56C721A21B5F65E00E5E85B /* Woo-Release.entitlements */ = {isa = PBXFileReference; lastKnownFileType = text.plist.entitlements; path = "Woo-Release.entitlements"; sourceTree = "<group>"; };
		B56DB3C62049BFAA00D4AA8E /* WooCommerce.app */ = {isa = PBXFileReference; explicitFileType = wrapper.application; includeInIndex = 0; path = WooCommerce.app; sourceTree = BUILT_PRODUCTS_DIR; };
		B56DB3C92049BFAA00D4AA8E /* AppDelegate.swift */ = {isa = PBXFileReference; lastKnownFileType = sourcecode.swift; path = AppDelegate.swift; sourceTree = "<group>"; };
		B56DB3CE2049BFAA00D4AA8E /* Base */ = {isa = PBXFileReference; lastKnownFileType = file.storyboard; name = Base; path = Base.lproj/Main.storyboard; sourceTree = "<group>"; };
		B56DB3D32049BFAA00D4AA8E /* Assets.xcassets */ = {isa = PBXFileReference; lastKnownFileType = folder.assetcatalog; path = Assets.xcassets; sourceTree = "<group>"; };
		B56DB3D62049BFAA00D4AA8E /* Base */ = {isa = PBXFileReference; lastKnownFileType = file.storyboard; name = Base; path = Base.lproj/LaunchScreen.storyboard; sourceTree = "<group>"; };
		B56DB3D82049BFAA00D4AA8E /* Info.plist */ = {isa = PBXFileReference; lastKnownFileType = text.plist.xml; path = Info.plist; sourceTree = "<group>"; };
		B56DB3DD2049BFAA00D4AA8E /* WooCommerceTests.xctest */ = {isa = PBXFileReference; explicitFileType = wrapper.cfbundle; includeInIndex = 0; path = WooCommerceTests.xctest; sourceTree = BUILT_PRODUCTS_DIR; };
		B56DB3E32049BFAA00D4AA8E /* Info.plist */ = {isa = PBXFileReference; lastKnownFileType = text.plist.xml; path = Info.plist; sourceTree = "<group>"; };
		B5718D6421B56B3F0026C9F0 /* PushNotificationsManagerTests.swift */ = {isa = PBXFileReference; fileEncoding = 4; lastKnownFileType = sourcecode.swift; path = PushNotificationsManagerTests.swift; sourceTree = "<group>"; };
		B573B19E219DC2690081C78C /* en */ = {isa = PBXFileReference; lastKnownFileType = text.plist.strings; name = en; path = en.lproj/Localizable.strings; sourceTree = "<group>"; };
		B573B19F219DC2690081C78C /* es */ = {isa = PBXFileReference; lastKnownFileType = text.plist.strings; name = es; path = es.lproj/Localizable.strings; sourceTree = "<group>"; };
		B573B1A1219DC28E0081C78C /* de */ = {isa = PBXFileReference; lastKnownFileType = text.plist.strings; name = de; path = de.lproj/Localizable.strings; sourceTree = "<group>"; };
		B573B1A2219DC2950081C78C /* ar */ = {isa = PBXFileReference; lastKnownFileType = text.plist.strings; name = ar; path = ar.lproj/Localizable.strings; sourceTree = "<group>"; };
		B573B1A3219DC2A20081C78C /* fr */ = {isa = PBXFileReference; lastKnownFileType = text.plist.strings; name = fr; path = fr.lproj/Localizable.strings; sourceTree = "<group>"; };
		B573B1A4219DC2A20081C78C /* he */ = {isa = PBXFileReference; lastKnownFileType = text.plist.strings; name = he; path = he.lproj/Localizable.strings; sourceTree = "<group>"; };
		B573B1A5219DC2A20081C78C /* id */ = {isa = PBXFileReference; lastKnownFileType = text.plist.strings; name = id; path = id.lproj/Localizable.strings; sourceTree = "<group>"; };
		B573B1A6219DC2B20081C78C /* nl */ = {isa = PBXFileReference; lastKnownFileType = text.plist.strings; name = nl; path = nl.lproj/Localizable.strings; sourceTree = "<group>"; };
		B573B1A7219DC2B30081C78C /* sv */ = {isa = PBXFileReference; lastKnownFileType = text.plist.strings; name = sv; path = sv.lproj/Localizable.strings; sourceTree = "<group>"; };
		B573B1A8219DC2B30081C78C /* ja */ = {isa = PBXFileReference; lastKnownFileType = text.plist.strings; name = ja; path = ja.lproj/Localizable.strings; sourceTree = "<group>"; };
		B573B1A9219DC2B30081C78C /* pt-BR */ = {isa = PBXFileReference; lastKnownFileType = text.plist.strings; name = "pt-BR"; path = "pt-BR.lproj/Localizable.strings"; sourceTree = "<group>"; };
		B573B1AA219DC2B30081C78C /* ko */ = {isa = PBXFileReference; lastKnownFileType = text.plist.strings; name = ko; path = ko.lproj/Localizable.strings; sourceTree = "<group>"; };
		B573B1AB219DC2B40081C78C /* ru */ = {isa = PBXFileReference; lastKnownFileType = text.plist.strings; name = ru; path = ru.lproj/Localizable.strings; sourceTree = "<group>"; };
		B573B1AC219DC2B40081C78C /* tr */ = {isa = PBXFileReference; lastKnownFileType = text.plist.strings; name = tr; path = tr.lproj/Localizable.strings; sourceTree = "<group>"; };
		B573B1AD219DC2B40081C78C /* it */ = {isa = PBXFileReference; lastKnownFileType = text.plist.strings; name = it; path = it.lproj/Localizable.strings; sourceTree = "<group>"; };
		B573B1AE219DC2BC0081C78C /* zh-Hans */ = {isa = PBXFileReference; lastKnownFileType = text.plist.strings; name = "zh-Hans"; path = "zh-Hans.lproj/Localizable.strings"; sourceTree = "<group>"; };
		B573B1AF219DC2BD0081C78C /* zh-Hant */ = {isa = PBXFileReference; lastKnownFileType = text.plist.strings; name = "zh-Hant"; path = "zh-Hant.lproj/Localizable.strings"; sourceTree = "<group>"; };
		B57B67892107546E00AF8905 /* Address+Woo.swift */ = {isa = PBXFileReference; lastKnownFileType = sourcecode.swift; path = "Address+Woo.swift"; sourceTree = "<group>"; };
		B57B678D21078C5400AF8905 /* OrderItemViewModel.swift */ = {isa = PBXFileReference; lastKnownFileType = sourcecode.swift; path = OrderItemViewModel.swift; sourceTree = "<group>"; };
		B57C5C9121B80E3B00FF82B2 /* APNSDevice+Woo.swift */ = {isa = PBXFileReference; fileEncoding = 4; lastKnownFileType = sourcecode.swift; path = "APNSDevice+Woo.swift"; sourceTree = "<group>"; };
		B57C5C9321B80E4700FF82B2 /* Data+Woo.swift */ = {isa = PBXFileReference; fileEncoding = 4; lastKnownFileType = sourcecode.swift; path = "Data+Woo.swift"; sourceTree = "<group>"; };
		B57C5C9521B80E5400FF82B2 /* Dictionary+Woo.swift */ = {isa = PBXFileReference; fileEncoding = 4; lastKnownFileType = sourcecode.swift; path = "Dictionary+Woo.swift"; sourceTree = "<group>"; };
		B57C5C9721B80E7100FF82B2 /* DictionaryWooTests.swift */ = {isa = PBXFileReference; fileEncoding = 4; lastKnownFileType = sourcecode.swift; path = DictionaryWooTests.swift; sourceTree = "<group>"; };
		B57C5C9821B80E7100FF82B2 /* DataWooTests.swift */ = {isa = PBXFileReference; fileEncoding = 4; lastKnownFileType = sourcecode.swift; path = DataWooTests.swift; sourceTree = "<group>"; };
		B57C5C9C21B80E8200FF82B2 /* SessionManager+Internal.swift */ = {isa = PBXFileReference; fileEncoding = 4; lastKnownFileType = sourcecode.swift; path = "SessionManager+Internal.swift"; sourceTree = "<group>"; };
		B57C5C9D21B80E8200FF82B2 /* SampleError.swift */ = {isa = PBXFileReference; fileEncoding = 4; lastKnownFileType = sourcecode.swift; path = SampleError.swift; sourceTree = "<group>"; };
		B57C743C20F5493300EEFC87 /* AccountHeaderView.swift */ = {isa = PBXFileReference; lastKnownFileType = sourcecode.swift; path = AccountHeaderView.swift; sourceTree = "<group>"; };
		B57C744220F54F1C00EEFC87 /* AccountHeaderView.xib */ = {isa = PBXFileReference; lastKnownFileType = file.xib; path = AccountHeaderView.xib; sourceTree = "<group>"; };
		B57C744420F55BA600EEFC87 /* NSObject+Helpers.swift */ = {isa = PBXFileReference; lastKnownFileType = sourcecode.swift; path = "NSObject+Helpers.swift"; sourceTree = "<group>"; };
		B57C744620F55BC800EEFC87 /* UIView+Helpers.swift */ = {isa = PBXFileReference; lastKnownFileType = sourcecode.swift; path = "UIView+Helpers.swift"; sourceTree = "<group>"; };
		B57C744920F5649300EEFC87 /* EmptyStoresTableViewCell.swift */ = {isa = PBXFileReference; lastKnownFileType = sourcecode.swift; path = EmptyStoresTableViewCell.swift; sourceTree = "<group>"; };
		B57C744B20F564B400EEFC87 /* EmptyStoresTableViewCell.xib */ = {isa = PBXFileReference; lastKnownFileType = file.xib; path = EmptyStoresTableViewCell.xib; sourceTree = "<group>"; };
		B57C744D20F56E3800EEFC87 /* UITableViewCell+Helpers.swift */ = {isa = PBXFileReference; lastKnownFileType = sourcecode.swift; path = "UITableViewCell+Helpers.swift"; sourceTree = "<group>"; };
		B57C745020F56EE900EEFC87 /* UITableViewCellHelpersTests.swift */ = {isa = PBXFileReference; lastKnownFileType = sourcecode.swift; path = UITableViewCellHelpersTests.swift; sourceTree = "<group>"; };
		B582F95820FFCEAA0060934A /* UITableViewHeaderFooterView+Helpers.swift */ = {isa = PBXFileReference; lastKnownFileType = sourcecode.swift; path = "UITableViewHeaderFooterView+Helpers.swift"; sourceTree = "<group>"; };
		B586906521A5F4B1001F1EFC /* UINavigationController+Woo.swift */ = {isa = PBXFileReference; lastKnownFileType = sourcecode.swift; path = "UINavigationController+Woo.swift"; sourceTree = "<group>"; };
		B58B4AAF2108F01400076FDD /* NoticeView.swift */ = {isa = PBXFileReference; fileEncoding = 4; lastKnownFileType = sourcecode.swift; path = NoticeView.swift; sourceTree = "<group>"; };
		B58B4AB02108F01600076FDD /* DefaultNoticePresenter.swift */ = {isa = PBXFileReference; fileEncoding = 4; lastKnownFileType = sourcecode.swift; path = DefaultNoticePresenter.swift; sourceTree = "<group>"; };
		B58B4AB52108F11C00076FDD /* Notice.swift */ = {isa = PBXFileReference; lastKnownFileType = sourcecode.swift; path = Notice.swift; sourceTree = "<group>"; };
		B58B4AB72108F14700076FDD /* NoticeNotificationInfo.swift */ = {isa = PBXFileReference; lastKnownFileType = sourcecode.swift; path = NoticeNotificationInfo.swift; sourceTree = "<group>"; };
		B58B4ABF2108FF6100076FDD /* Array+Helpers.swift */ = {isa = PBXFileReference; lastKnownFileType = sourcecode.swift; path = "Array+Helpers.swift"; sourceTree = "<group>"; };
		B5980A6021AC878900EBF596 /* UIDevice+Woo.swift */ = {isa = PBXFileReference; fileEncoding = 4; lastKnownFileType = sourcecode.swift; path = "UIDevice+Woo.swift"; sourceTree = "<group>"; };
		B5980A6221AC879F00EBF596 /* Bundle+Woo.swift */ = {isa = PBXFileReference; fileEncoding = 4; lastKnownFileType = sourcecode.swift; path = "Bundle+Woo.swift"; sourceTree = "<group>"; };
		B5980A6421AC905C00EBF596 /* UIDeviceWooTests.swift */ = {isa = PBXFileReference; lastKnownFileType = sourcecode.swift; path = UIDeviceWooTests.swift; sourceTree = "<group>"; };
		B5980A6621AC91AA00EBF596 /* BundleWooTests.swift */ = {isa = PBXFileReference; lastKnownFileType = sourcecode.swift; path = BundleWooTests.swift; sourceTree = "<group>"; };
		B59C09D82188CBB100AB41D6 /* Array+Notes.swift */ = {isa = PBXFileReference; lastKnownFileType = sourcecode.swift; path = "Array+Notes.swift"; sourceTree = "<group>"; };
		B59C09DB2188D70200AB41D6 /* Notifications.storyboard */ = {isa = PBXFileReference; lastKnownFileType = file.storyboard; path = Notifications.storyboard; sourceTree = "<group>"; };
		B59D1EDE219072CC009D1978 /* ProductReviewTableViewCell.swift */ = {isa = PBXFileReference; lastKnownFileType = sourcecode.swift; path = ProductReviewTableViewCell.swift; sourceTree = "<group>"; };
		B59D1EE021907304009D1978 /* ProductReviewTableViewCell.xib */ = {isa = PBXFileReference; lastKnownFileType = file.xib; path = ProductReviewTableViewCell.xib; sourceTree = "<group>"; };
		B59D1EE221907C7B009D1978 /* NSAttributedString+Helpers.swift */ = {isa = PBXFileReference; lastKnownFileType = sourcecode.swift; path = "NSAttributedString+Helpers.swift"; sourceTree = "<group>"; };
		B59D1EE4219080B4009D1978 /* Note+Woo.swift */ = {isa = PBXFileReference; lastKnownFileType = sourcecode.swift; path = "Note+Woo.swift"; sourceTree = "<group>"; };
		B59D1EE6219089A3009D1978 /* Noticons.ttf */ = {isa = PBXFileReference; lastKnownFileType = file; path = Noticons.ttf; sourceTree = "<group>"; };
		B59D1EE92190AE96009D1978 /* StorageNote+Woo.swift */ = {isa = PBXFileReference; fileEncoding = 4; lastKnownFileType = sourcecode.swift; path = "StorageNote+Woo.swift"; sourceTree = "<group>"; };
		B59D1EEB2190B08B009D1978 /* Age.swift */ = {isa = PBXFileReference; lastKnownFileType = sourcecode.swift; path = Age.swift; sourceTree = "<group>"; };
		B59D49CC219B587E006BF0AD /* UILabel+OrderStatus.swift */ = {isa = PBXFileReference; lastKnownFileType = sourcecode.swift; path = "UILabel+OrderStatus.swift"; sourceTree = "<group>"; };
		B5A56BEF219F2CE90065A902 /* VerticalButton.swift */ = {isa = PBXFileReference; lastKnownFileType = sourcecode.swift; path = VerticalButton.swift; sourceTree = "<group>"; };
		B5A56BF2219F46470065A902 /* UIButton+Animations.swift */ = {isa = PBXFileReference; lastKnownFileType = sourcecode.swift; path = "UIButton+Animations.swift"; sourceTree = "<group>"; };
		B5A56BF4219F5AB20065A902 /* NSNotificationName+Woo.swift */ = {isa = PBXFileReference; lastKnownFileType = sourcecode.swift; path = "NSNotificationName+Woo.swift"; sourceTree = "<group>"; };
		B5A82EE121025C450053ADC8 /* FulfillViewController.swift */ = {isa = PBXFileReference; lastKnownFileType = sourcecode.swift; path = FulfillViewController.swift; sourceTree = "<group>"; };
		B5A82EE421025E550053ADC8 /* FulfillViewController.xib */ = {isa = PBXFileReference; lastKnownFileType = file.xib; path = FulfillViewController.xib; sourceTree = "<group>"; };
		B5A82EE6210263460053ADC8 /* UIViewController+Helpers.swift */ = {isa = PBXFileReference; lastKnownFileType = sourcecode.swift; path = "UIViewController+Helpers.swift"; sourceTree = "<group>"; };
		B5A8532120BDBFAE00FAAB4D /* CircularImageView.swift */ = {isa = PBXFileReference; fileEncoding = 4; lastKnownFileType = sourcecode.swift; path = CircularImageView.swift; sourceTree = "<group>"; };
		B5A8F8A720B84D3F00D211DE /* ApiCredentials.swift */ = {isa = PBXFileReference; lastKnownFileType = sourcecode.swift; name = ApiCredentials.swift; path = DerivedSources/ApiCredentials.swift; sourceTree = SOURCE_ROOT; };
		B5A8F8A820B84D3F00D211DE /* InfoPlist.h */ = {isa = PBXFileReference; lastKnownFileType = sourcecode.c.h; name = InfoPlist.h; path = DerivedSources/InfoPlist.h; sourceTree = SOURCE_ROOT; };
		B5A8F8AC20B88D9900D211DE /* LoginPrologueViewController.swift */ = {isa = PBXFileReference; lastKnownFileType = sourcecode.swift; path = LoginPrologueViewController.swift; sourceTree = "<group>"; };
		B5A8F8AE20B88DCC00D211DE /* LoginPrologueViewController.xib */ = {isa = PBXFileReference; lastKnownFileType = file.xib; path = LoginPrologueViewController.xib; sourceTree = "<group>"; };
		B5AA7B3C20ED5D15004DA14F /* SessionManager.swift */ = {isa = PBXFileReference; lastKnownFileType = sourcecode.swift; path = SessionManager.swift; sourceTree = "<group>"; };
		B5AA7B3E20ED81C2004DA14F /* UserDefaults+Woo.swift */ = {isa = PBXFileReference; lastKnownFileType = sourcecode.swift; path = "UserDefaults+Woo.swift"; sourceTree = "<group>"; };
		B5BBD6DD21B1703600E3207E /* PushNotificationsManager.swift */ = {isa = PBXFileReference; fileEncoding = 4; lastKnownFileType = sourcecode.swift; path = PushNotificationsManager.swift; sourceTree = "<group>"; };
		B5BE75DA213F1D1E00909A14 /* OverlayMessageView.swift */ = {isa = PBXFileReference; lastKnownFileType = sourcecode.swift; path = OverlayMessageView.swift; sourceTree = "<group>"; };
		B5BE75DC213F1D3D00909A14 /* OverlayMessageView.xib */ = {isa = PBXFileReference; lastKnownFileType = file.xib; path = OverlayMessageView.xib; sourceTree = "<group>"; };
		B5C3876321C41B9F006CE970 /* UIApplication+Woo.swift */ = {isa = PBXFileReference; lastKnownFileType = sourcecode.swift; path = "UIApplication+Woo.swift"; sourceTree = "<group>"; };
		B5C3B5E220D189E60072CB9D /* Networking.framework */ = {isa = PBXFileReference; explicitFileType = wrapper.framework; path = Networking.framework; sourceTree = BUILT_PRODUCTS_DIR; };
		B5C3B5E420D189EA0072CB9D /* Storage.framework */ = {isa = PBXFileReference; explicitFileType = wrapper.framework; path = Storage.framework; sourceTree = BUILT_PRODUCTS_DIR; };
		B5C3B5E620D189ED0072CB9D /* Yosemite.framework */ = {isa = PBXFileReference; explicitFileType = wrapper.framework; path = Yosemite.framework; sourceTree = BUILT_PRODUCTS_DIR; };
		B5C6CE602190D28E00515926 /* NSAttributedStringHelperTests.swift */ = {isa = PBXFileReference; lastKnownFileType = sourcecode.swift; path = NSAttributedStringHelperTests.swift; sourceTree = "<group>"; };
		B5D1AFB320BC445900DB0E8C /* Images.xcassets */ = {isa = PBXFileReference; lastKnownFileType = folder.assetcatalog; path = Images.xcassets; sourceTree = "<group>"; };
		B5D1AFB720BC510200DB0E8C /* UIImage+Woo.swift */ = {isa = PBXFileReference; lastKnownFileType = sourcecode.swift; path = "UIImage+Woo.swift"; sourceTree = "<group>"; };
		B5D1AFBF20BC67C200DB0E8C /* WooConstants.swift */ = {isa = PBXFileReference; lastKnownFileType = sourcecode.swift; path = WooConstants.swift; sourceTree = "<group>"; };
		B5D1AFC520BC7B7300DB0E8C /* StorePickerViewController.swift */ = {isa = PBXFileReference; lastKnownFileType = sourcecode.swift; path = StorePickerViewController.swift; sourceTree = "<group>"; };
		B5D1AFC720BC7B9600DB0E8C /* StorePickerViewController.xib */ = {isa = PBXFileReference; lastKnownFileType = file.xib; path = StorePickerViewController.xib; sourceTree = "<group>"; };
		B5D6DC53214802740003E48A /* SyncCoordinator.swift */ = {isa = PBXFileReference; lastKnownFileType = sourcecode.swift; path = SyncCoordinator.swift; sourceTree = "<group>"; };
		B5DB01B42114AB2D00A4F797 /* CrashLogging.swift */ = {isa = PBXFileReference; fileEncoding = 4; lastKnownFileType = sourcecode.swift; path = CrashLogging.swift; sourceTree = "<group>"; };
		B5DBF3C220E1484400B53AED /* StoresManagerTests.swift */ = {isa = PBXFileReference; lastKnownFileType = sourcecode.swift; path = StoresManagerTests.swift; sourceTree = "<group>"; };
		B5DBF3C420E148E000B53AED /* DeauthenticatedState.swift */ = {isa = PBXFileReference; lastKnownFileType = sourcecode.swift; path = DeauthenticatedState.swift; sourceTree = "<group>"; };
		B5DBF3CA20E149CC00B53AED /* AuthenticatedState.swift */ = {isa = PBXFileReference; fileEncoding = 4; lastKnownFileType = sourcecode.swift; path = AuthenticatedState.swift; sourceTree = "<group>"; };
		B5F355EE21CD500200A7077A /* SearchViewController.swift */ = {isa = PBXFileReference; lastKnownFileType = sourcecode.swift; path = SearchViewController.swift; sourceTree = "<group>"; };
		B5F355F021CD504400A7077A /* SearchViewController.xib */ = {isa = PBXFileReference; lastKnownFileType = file.xib; path = SearchViewController.xib; sourceTree = "<group>"; };
		B5F571A321BEC90D0010D1B8 /* NoteDetailsHeaderPlainTableViewCell.swift */ = {isa = PBXFileReference; lastKnownFileType = sourcecode.swift; path = NoteDetailsHeaderPlainTableViewCell.swift; sourceTree = "<group>"; };
		B5F571A521BEC92A0010D1B8 /* NoteDetailsHeaderPlainTableViewCell.xib */ = {isa = PBXFileReference; fileEncoding = 4; lastKnownFileType = file.xib; path = NoteDetailsHeaderPlainTableViewCell.xib; sourceTree = "<group>"; };
		B5F571A821BEECA50010D1B8 /* Responses */ = {isa = PBXFileReference; lastKnownFileType = folder; name = Responses; path = ../../Networking/NetworkingTests/Responses; sourceTree = "<group>"; };
		B5F571AA21BEECB60010D1B8 /* NoteWooTests.swift */ = {isa = PBXFileReference; lastKnownFileType = sourcecode.swift; path = NoteWooTests.swift; sourceTree = "<group>"; };
		B5F571AF21BF149D0010D1B8 /* o.caf */ = {isa = PBXFileReference; lastKnownFileType = file; path = o.caf; sourceTree = "<group>"; };
		B5F8B7DF2194759100DAB7E2 /* ReviewDetailsViewController.swift */ = {isa = PBXFileReference; lastKnownFileType = sourcecode.swift; path = ReviewDetailsViewController.swift; sourceTree = "<group>"; };
		B5F8B7E4219478FA00DAB7E2 /* ReviewDetailsViewController.xib */ = {isa = PBXFileReference; lastKnownFileType = file.xib; path = ReviewDetailsViewController.xib; sourceTree = "<group>"; };
		B5FD110D21D3CB8500560344 /* OrderTableViewCell.xib */ = {isa = PBXFileReference; lastKnownFileType = file.xib; path = OrderTableViewCell.xib; sourceTree = "<group>"; };
		B5FD111121D3CE7700560344 /* NewNoteViewController.xib */ = {isa = PBXFileReference; lastKnownFileType = file.xib; path = NewNoteViewController.xib; sourceTree = "<group>"; };
		B5FD111521D3F13700560344 /* BordersView.swift */ = {isa = PBXFileReference; fileEncoding = 4; lastKnownFileType = sourcecode.swift; path = BordersView.swift; sourceTree = "<group>"; };
		BABE5E07DD787ECA6D2A76DE /* Pods_WooCommerce.framework */ = {isa = PBXFileReference; explicitFileType = wrapper.framework; includeInIndex = 0; path = Pods_WooCommerce.framework; sourceTree = BUILT_PRODUCTS_DIR; };
		CE021534215BE3AB00C19555 /* LoginNavigationController+Woo.swift */ = {isa = PBXFileReference; lastKnownFileType = sourcecode.swift; path = "LoginNavigationController+Woo.swift"; sourceTree = "<group>"; };
		CE0F17CD22A8105800964A63 /* ReadMoreTableViewCell.swift */ = {isa = PBXFileReference; lastKnownFileType = sourcecode.swift; path = ReadMoreTableViewCell.swift; sourceTree = "<group>"; };
		CE0F17CE22A8105800964A63 /* ReadMoreTableViewCell.xib */ = {isa = PBXFileReference; lastKnownFileType = file.xib; path = ReadMoreTableViewCell.xib; sourceTree = "<group>"; };
		CE0F17D122A8308900964A63 /* FancyAlertController+PurchaseNote.swift */ = {isa = PBXFileReference; lastKnownFileType = sourcecode.swift; path = "FancyAlertController+PurchaseNote.swift"; sourceTree = "<group>"; };
		CE14452D2188C11700A991D8 /* ZendeskManager.swift */ = {isa = PBXFileReference; lastKnownFileType = sourcecode.swift; path = ZendeskManager.swift; sourceTree = "<group>"; };
		CE15524921FFB10100EAA690 /* ApplicationLogViewController.swift */ = {isa = PBXFileReference; lastKnownFileType = sourcecode.swift; path = ApplicationLogViewController.swift; sourceTree = "<group>"; };
		CE16177921B7192A00B82A47 /* AuthenticationConstants.swift */ = {isa = PBXFileReference; lastKnownFileType = sourcecode.swift; path = AuthenticationConstants.swift; sourceTree = "<group>"; };
		CE1AFE612200B1BD00432745 /* ApplicationLogDetailViewController.swift */ = {isa = PBXFileReference; lastKnownFileType = sourcecode.swift; path = ApplicationLogDetailViewController.swift; sourceTree = "<group>"; };
		CE1CCB3F2056F21C000EE3AC /* Style.swift */ = {isa = PBXFileReference; lastKnownFileType = sourcecode.swift; path = Style.swift; sourceTree = "<group>"; };
		CE1CCB4A20570B1F000EE3AC /* OrderTableViewCell.swift */ = {isa = PBXFileReference; lastKnownFileType = sourcecode.swift; path = OrderTableViewCell.swift; sourceTree = "<group>"; };
		CE1D5A53228A0AD200DF3715 /* TwoColumnTableViewCell.swift */ = {isa = PBXFileReference; lastKnownFileType = sourcecode.swift; path = TwoColumnTableViewCell.swift; sourceTree = "<group>"; };
		CE1D5A54228A0AD200DF3715 /* TwoColumnTableViewCell.xib */ = {isa = PBXFileReference; lastKnownFileType = file.xib; path = TwoColumnTableViewCell.xib; sourceTree = "<group>"; };
		CE1D5A57228A1C2C00DF3715 /* ProductReviewsTableViewCell.swift */ = {isa = PBXFileReference; lastKnownFileType = sourcecode.swift; path = ProductReviewsTableViewCell.swift; sourceTree = "<group>"; };
		CE1D5A58228A1C2C00DF3715 /* ProductReviewsTableViewCell.xib */ = {isa = PBXFileReference; lastKnownFileType = file.xib; path = ProductReviewsTableViewCell.xib; sourceTree = "<group>"; };
		CE1EC8C720B478B6009762BF /* TwoColumnLabelView.xib */ = {isa = PBXFileReference; lastKnownFileType = file.xib; path = TwoColumnLabelView.xib; sourceTree = "<group>"; };
		CE1EC8C920B479F1009762BF /* TwoColumnLabelView.swift */ = {isa = PBXFileReference; lastKnownFileType = sourcecode.swift; path = TwoColumnLabelView.swift; sourceTree = "<group>"; };
		CE1EC8EA20B8A3FF009762BF /* LeftImageTableViewCell.swift */ = {isa = PBXFileReference; fileEncoding = 4; lastKnownFileType = sourcecode.swift; path = LeftImageTableViewCell.swift; sourceTree = "<group>"; };
		CE1EC8EB20B8A3FF009762BF /* LeftImageTableViewCell.xib */ = {isa = PBXFileReference; fileEncoding = 4; lastKnownFileType = file.xib; path = LeftImageTableViewCell.xib; sourceTree = "<group>"; };
		CE1EC8EE20B8A408009762BF /* OrderNoteTableViewCell.xib */ = {isa = PBXFileReference; fileEncoding = 4; lastKnownFileType = file.xib; path = OrderNoteTableViewCell.xib; sourceTree = "<group>"; };
		CE1EC8EF20B8A408009762BF /* OrderNoteTableViewCell.swift */ = {isa = PBXFileReference; fileEncoding = 4; lastKnownFileType = sourcecode.swift; path = OrderNoteTableViewCell.swift; sourceTree = "<group>"; };
		CE1F51242064179A00C6C810 /* UILabel+Helpers.swift */ = {isa = PBXFileReference; lastKnownFileType = sourcecode.swift; path = "UILabel+Helpers.swift"; sourceTree = "<group>"; };
		CE1F51262064345B00C6C810 /* UIColor+Helpers.swift */ = {isa = PBXFileReference; lastKnownFileType = sourcecode.swift; path = "UIColor+Helpers.swift"; sourceTree = "<group>"; };
		CE1F512820697F0100C6C810 /* UIFont+Helpers.swift */ = {isa = PBXFileReference; lastKnownFileType = sourcecode.swift; path = "UIFont+Helpers.swift"; sourceTree = "<group>"; };
		CE1F512A206985DF00C6C810 /* PaddedLabel.swift */ = {isa = PBXFileReference; lastKnownFileType = sourcecode.swift; path = PaddedLabel.swift; sourceTree = "<group>"; };
		CE21B3D520FE669A00A259D5 /* BasicTableViewCell.swift */ = {isa = PBXFileReference; lastKnownFileType = sourcecode.swift; path = BasicTableViewCell.swift; sourceTree = "<group>"; };
		CE21B3D620FE669A00A259D5 /* BasicTableViewCell.xib */ = {isa = PBXFileReference; lastKnownFileType = file.xib; path = BasicTableViewCell.xib; sourceTree = "<group>"; };
		CE21B3DC20FF9BC200A259D5 /* ProductListViewController.swift */ = {isa = PBXFileReference; lastKnownFileType = sourcecode.swift; path = ProductListViewController.swift; sourceTree = "<group>"; };
		CE21B3DE20FFC59700A259D5 /* ProductDetailsTableViewCell.swift */ = {isa = PBXFileReference; lastKnownFileType = sourcecode.swift; path = ProductDetailsTableViewCell.swift; sourceTree = "<group>"; };
		CE21B3DF20FFC59700A259D5 /* ProductDetailsTableViewCell.xib */ = {isa = PBXFileReference; lastKnownFileType = file.xib; path = ProductDetailsTableViewCell.xib; sourceTree = "<group>"; };
		CE227096228F152400C0626C /* WooBasicTableViewCell.swift */ = {isa = PBXFileReference; lastKnownFileType = sourcecode.swift; path = WooBasicTableViewCell.swift; sourceTree = "<group>"; };
		CE227098228F180B00C0626C /* WooBasicTableViewCell.xib */ = {isa = PBXFileReference; lastKnownFileType = file.xib; path = WooBasicTableViewCell.xib; sourceTree = "<group>"; };
		CE22709A228F362600C0626C /* ProductDetailsViewModel.swift */ = {isa = PBXFileReference; lastKnownFileType = sourcecode.swift; path = ProductDetailsViewModel.swift; sourceTree = "<group>"; };
		CE22709E2293052700C0626C /* WebviewHelper.swift */ = {isa = PBXFileReference; lastKnownFileType = sourcecode.swift; name = WebviewHelper.swift; path = Classes/Tools/WebviewHelper.swift; sourceTree = SOURCE_ROOT; };
		CE22E3F62170E23C005A6BEF /* PrivacySettingsViewController.swift */ = {isa = PBXFileReference; lastKnownFileType = sourcecode.swift; path = PrivacySettingsViewController.swift; sourceTree = "<group>"; };
		CE22E3F921714776005A6BEF /* TopLeftImageTableViewCell.swift */ = {isa = PBXFileReference; lastKnownFileType = sourcecode.swift; name = TopLeftImageTableViewCell.swift; path = Classes/ViewRelated/ReusableViews/TopLeftImageTableViewCell.swift; sourceTree = SOURCE_ROOT; };
		CE22E3FA21714776005A6BEF /* TopLeftImageTableViewCell.xib */ = {isa = PBXFileReference; lastKnownFileType = file.xib; name = TopLeftImageTableViewCell.xib; path = Classes/ViewRelated/ReusableViews/TopLeftImageTableViewCell.xib; sourceTree = SOURCE_ROOT; };
		CE2409F0215D12D30091F887 /* WooNavigationController.swift */ = {isa = PBXFileReference; lastKnownFileType = sourcecode.swift; path = WooNavigationController.swift; sourceTree = "<group>"; };
		CE24BCCD212DE8A6001CD12E /* HeadlineLabelTableViewCell.swift */ = {isa = PBXFileReference; lastKnownFileType = sourcecode.swift; path = HeadlineLabelTableViewCell.swift; sourceTree = "<group>"; };
		CE24BCCE212DE8A6001CD12E /* HeadlineLabelTableViewCell.xib */ = {isa = PBXFileReference; lastKnownFileType = file.xib; path = HeadlineLabelTableViewCell.xib; sourceTree = "<group>"; };
		CE24BCD7212F25D4001CD12E /* StorageOrder+Woo.swift */ = {isa = PBXFileReference; lastKnownFileType = sourcecode.swift; path = "StorageOrder+Woo.swift"; sourceTree = "<group>"; };
		CE263DE7206ACE3E0015A693 /* MainTabBarController.swift */ = {isa = PBXFileReference; lastKnownFileType = sourcecode.swift; path = MainTabBarController.swift; sourceTree = "<group>"; };
		CE27257B21924A8C002B22EB /* HelpAndSupportViewController.swift */ = {isa = PBXFileReference; lastKnownFileType = sourcecode.swift; path = HelpAndSupportViewController.swift; sourceTree = "<group>"; };
		CE27257D21925AE8002B22EB /* ValueOneTableViewCell.swift */ = {isa = PBXFileReference; lastKnownFileType = sourcecode.swift; path = ValueOneTableViewCell.swift; sourceTree = "<group>"; };
		CE27257E21925AE8002B22EB /* ValueOneTableViewCell.xib */ = {isa = PBXFileReference; lastKnownFileType = file.xib; path = ValueOneTableViewCell.xib; sourceTree = "<group>"; };
		CE2A9FBD23BFB1BD002BEC1C /* LedgerTableViewCell.swift */ = {isa = PBXFileReference; fileEncoding = 4; lastKnownFileType = sourcecode.swift; path = LedgerTableViewCell.swift; sourceTree = "<group>"; };
		CE2A9FBE23BFB1BE002BEC1C /* LedgerTableViewCell.xib */ = {isa = PBXFileReference; fileEncoding = 4; lastKnownFileType = file.xib; path = LedgerTableViewCell.xib; sourceTree = "<group>"; };
		CE2A9FC523BFFADE002BEC1C /* RefundedProductsViewModel.swift */ = {isa = PBXFileReference; lastKnownFileType = sourcecode.swift; path = RefundedProductsViewModel.swift; sourceTree = "<group>"; };
		CE2A9FC723C3D2D4002BEC1C /* RefundedProductsDataSource.swift */ = {isa = PBXFileReference; lastKnownFileType = sourcecode.swift; path = RefundedProductsDataSource.swift; sourceTree = "<group>"; };
		CE2A9FCD23C4F2C8002BEC1C /* RefundedProductsViewController.xib */ = {isa = PBXFileReference; fileEncoding = 4; lastKnownFileType = file.xib; path = RefundedProductsViewController.xib; sourceTree = "<group>"; };
		CE2A9FCE23C4F2C8002BEC1C /* RefundedProductsViewController.swift */ = {isa = PBXFileReference; fileEncoding = 4; lastKnownFileType = sourcecode.swift; path = RefundedProductsViewController.swift; sourceTree = "<group>"; };
		CE2A9FD323C67A8D002BEC1C /* OrderItemRefundSummary.swift */ = {isa = PBXFileReference; lastKnownFileType = sourcecode.swift; path = OrderItemRefundSummary.swift; sourceTree = "<group>"; };
		CE2A9FD523C68164002BEC1C /* OrderItemRefundSummaryViewModel.swift */ = {isa = PBXFileReference; lastKnownFileType = sourcecode.swift; path = OrderItemRefundSummaryViewModel.swift; sourceTree = "<group>"; };
		CE32B10A20BEDE05006FBCF4 /* TwoColumnSectionHeaderView.xib */ = {isa = PBXFileReference; lastKnownFileType = file.xib; path = TwoColumnSectionHeaderView.xib; sourceTree = "<group>"; };
		CE32B10C20BEDE1C006FBCF4 /* TwoColumnSectionHeaderView.swift */ = {isa = PBXFileReference; lastKnownFileType = sourcecode.swift; path = TwoColumnSectionHeaderView.swift; sourceTree = "<group>"; };
		CE32B11320BF8779006FBCF4 /* FulfillButtonTableViewCell.swift */ = {isa = PBXFileReference; lastKnownFileType = sourcecode.swift; path = FulfillButtonTableViewCell.swift; sourceTree = "<group>"; };
		CE32B11420BF8779006FBCF4 /* FulfillButtonTableViewCell.xib */ = {isa = PBXFileReference; lastKnownFileType = file.xib; path = FulfillButtonTableViewCell.xib; sourceTree = "<group>"; };
		CE32B11920BF8E32006FBCF4 /* UIButton+Helpers.swift */ = {isa = PBXFileReference; lastKnownFileType = sourcecode.swift; path = "UIButton+Helpers.swift"; sourceTree = "<group>"; };
		CE35F1192343F3B1007B2A6B /* TwoColumnHeadlineFootnoteTableViewCell.swift */ = {isa = PBXFileReference; lastKnownFileType = sourcecode.swift; path = TwoColumnHeadlineFootnoteTableViewCell.swift; sourceTree = "<group>"; };
		CE35F11A2343F3B1007B2A6B /* TwoColumnHeadlineFootnoteTableViewCell.xib */ = {isa = PBXFileReference; lastKnownFileType = file.xib; path = TwoColumnHeadlineFootnoteTableViewCell.xib; sourceTree = "<group>"; };
		CE37C04222984E81008DCB39 /* PickListTableViewCell.swift */ = {isa = PBXFileReference; fileEncoding = 4; lastKnownFileType = sourcecode.swift; path = PickListTableViewCell.swift; sourceTree = "<group>"; };
		CE37C04322984E81008DCB39 /* PickListTableViewCell.xib */ = {isa = PBXFileReference; fileEncoding = 4; lastKnownFileType = file.xib; path = PickListTableViewCell.xib; sourceTree = "<group>"; };
		CE4296B820A5E9E400B2AFBD /* CNContact+Helpers.swift */ = {isa = PBXFileReference; lastKnownFileType = sourcecode.swift; path = "CNContact+Helpers.swift"; sourceTree = "<group>"; };
		CE4DA5C521DD755E00074607 /* CurrencyFormatter.swift */ = {isa = PBXFileReference; lastKnownFileType = sourcecode.swift; path = CurrencyFormatter.swift; sourceTree = "<group>"; };
		CE4DA5C721DD759400074607 /* CurrencyFormatterTests.swift */ = {isa = PBXFileReference; lastKnownFileType = sourcecode.swift; path = CurrencyFormatterTests.swift; sourceTree = "<group>"; };
		CE4DA5C921DEA78E00074607 /* NSDecimalNumber+Helpers.swift */ = {isa = PBXFileReference; lastKnownFileType = sourcecode.swift; path = "NSDecimalNumber+Helpers.swift"; sourceTree = "<group>"; };
		CE4DDB7A20DD312400D32EC8 /* DateFormatter+Helpers.swift */ = {isa = PBXFileReference; lastKnownFileType = sourcecode.swift; path = "DateFormatter+Helpers.swift"; sourceTree = "<group>"; };
		CE50345621B1F26C007573C6 /* ZendeskManagerTests.swift */ = {isa = PBXFileReference; lastKnownFileType = sourcecode.swift; path = ZendeskManagerTests.swift; sourceTree = "<group>"; };
		CE583A0321076C0100D73C1C /* NewNoteViewController.swift */ = {isa = PBXFileReference; lastKnownFileType = sourcecode.swift; path = NewNoteViewController.swift; sourceTree = "<group>"; };
		CE583A052107849F00D73C1C /* SwitchTableViewCell.swift */ = {isa = PBXFileReference; lastKnownFileType = sourcecode.swift; path = SwitchTableViewCell.swift; sourceTree = "<group>"; };
		CE583A062107849F00D73C1C /* SwitchTableViewCell.xib */ = {isa = PBXFileReference; lastKnownFileType = file.xib; path = SwitchTableViewCell.xib; sourceTree = "<group>"; };
		CE583A092107937F00D73C1C /* TextViewTableViewCell.swift */ = {isa = PBXFileReference; lastKnownFileType = sourcecode.swift; path = TextViewTableViewCell.swift; sourceTree = "<group>"; };
		CE583A0A2107937F00D73C1C /* TextViewTableViewCell.xib */ = {isa = PBXFileReference; lastKnownFileType = file.xib; path = TextViewTableViewCell.xib; sourceTree = "<group>"; };
		CE5F462623AAC8C0006B1A5C /* RefundDetailsViewModel.swift */ = {isa = PBXFileReference; lastKnownFileType = sourcecode.swift; path = RefundDetailsViewModel.swift; sourceTree = "<group>"; };
		CE5F462923AACA0A006B1A5C /* RefundDetailsDataSource.swift */ = {isa = PBXFileReference; lastKnownFileType = sourcecode.swift; path = RefundDetailsDataSource.swift; sourceTree = "<group>"; };
		CE5F462B23AACBC4006B1A5C /* RefundDetailsResultController.swift */ = {isa = PBXFileReference; lastKnownFileType = sourcecode.swift; path = RefundDetailsResultController.swift; sourceTree = "<group>"; };
		CE7E780D23AAE96F00BC5C54 /* OrderItemRefundViewModel.swift */ = {isa = PBXFileReference; lastKnownFileType = sourcecode.swift; path = OrderItemRefundViewModel.swift; sourceTree = "<group>"; };
		CE85535C209B5BB700938BDC /* OrderDetailsViewModel.swift */ = {isa = PBXFileReference; lastKnownFileType = sourcecode.swift; path = OrderDetailsViewModel.swift; sourceTree = "<group>"; };
		CE855361209BA6A700938BDC /* CustomerInfoTableViewCell.xib */ = {isa = PBXFileReference; fileEncoding = 4; lastKnownFileType = file.xib; path = CustomerInfoTableViewCell.xib; sourceTree = "<group>"; };
		CE855362209BA6A700938BDC /* CustomerInfoTableViewCell.swift */ = {isa = PBXFileReference; fileEncoding = 4; lastKnownFileType = sourcecode.swift; path = CustomerInfoTableViewCell.swift; sourceTree = "<group>"; };
		CE85FD5220F677770080B73E /* Dashboard.storyboard */ = {isa = PBXFileReference; fileEncoding = 4; lastKnownFileType = file.storyboard; path = Dashboard.storyboard; sourceTree = "<group>"; };
		CE85FD5920F7A7640080B73E /* TableFooterView.swift */ = {isa = PBXFileReference; lastKnownFileType = sourcecode.swift; path = TableFooterView.swift; sourceTree = "<group>"; };
		CE85FD5B20F7A7740080B73E /* TableFooterView.xib */ = {isa = PBXFileReference; lastKnownFileType = file.xib; path = TableFooterView.xib; sourceTree = "<group>"; };
		CE8CCD41239AC06E009DBD22 /* RefundDetailsViewController.swift */ = {isa = PBXFileReference; lastKnownFileType = sourcecode.swift; path = RefundDetailsViewController.swift; sourceTree = "<group>"; };
		CE8CCD42239AC06E009DBD22 /* RefundDetailsViewController.xib */ = {isa = PBXFileReference; lastKnownFileType = file.xib; path = RefundDetailsViewController.xib; sourceTree = "<group>"; };
		CEA16F3920FD0C8C0061B4E1 /* WooAnalytics.swift */ = {isa = PBXFileReference; lastKnownFileType = sourcecode.swift; path = WooAnalytics.swift; sourceTree = "<group>"; };
		CECA64B020D9990E005A44C4 /* WooCommerce-Bridging-Header.h */ = {isa = PBXFileReference; lastKnownFileType = sourcecode.c.h; path = "WooCommerce-Bridging-Header.h"; sourceTree = "<group>"; };
		CEE005F52076C4040079161F /* Orders.storyboard */ = {isa = PBXFileReference; fileEncoding = 4; lastKnownFileType = file.storyboard; path = Orders.storyboard; sourceTree = "<group>"; };
		CEE006032077D1280079161F /* SummaryTableViewCell.swift */ = {isa = PBXFileReference; lastKnownFileType = sourcecode.swift; path = SummaryTableViewCell.swift; sourceTree = "<group>"; };
		CEE006042077D1280079161F /* SummaryTableViewCell.xib */ = {isa = PBXFileReference; lastKnownFileType = file.xib; path = SummaryTableViewCell.xib; sourceTree = "<group>"; };
		CEE006072077D14C0079161F /* OrderDetailsViewController.swift */ = {isa = PBXFileReference; lastKnownFileType = sourcecode.swift; path = OrderDetailsViewController.swift; sourceTree = "<group>"; };
		CEEC9B5B21E79B3E0055EEF0 /* FeatureFlag.swift */ = {isa = PBXFileReference; lastKnownFileType = sourcecode.swift; path = FeatureFlag.swift; sourceTree = "<group>"; };
		CEEC9B5D21E79C330055EEF0 /* BuildConfiguration.swift */ = {isa = PBXFileReference; lastKnownFileType = sourcecode.swift; path = BuildConfiguration.swift; sourceTree = "<group>"; };
		CEEC9B5F21E79CAA0055EEF0 /* FeatureFlagTests.swift */ = {isa = PBXFileReference; lastKnownFileType = sourcecode.swift; path = FeatureFlagTests.swift; sourceTree = "<group>"; };
		CEEC9B6221E79EE00055EEF0 /* AppRatingManager.swift */ = {isa = PBXFileReference; lastKnownFileType = sourcecode.swift; path = AppRatingManager.swift; sourceTree = "<group>"; };
		CEEC9B6521E7C5200055EEF0 /* AppRatingManagerTests.swift */ = {isa = PBXFileReference; lastKnownFileType = sourcecode.swift; path = AppRatingManagerTests.swift; sourceTree = "<group>"; };
		D8053BCD231F98DA00CE60C2 /* ReviewAgeTests.swift */ = {isa = PBXFileReference; lastKnownFileType = sourcecode.swift; path = ReviewAgeTests.swift; sourceTree = "<group>"; };
		D8149F512251CFE50006A245 /* EditableOrderTrackingTableViewCell.swift */ = {isa = PBXFileReference; fileEncoding = 4; lastKnownFileType = sourcecode.swift; path = EditableOrderTrackingTableViewCell.swift; sourceTree = "<group>"; };
		D8149F522251CFE50006A245 /* EditableOrderTrackingTableViewCell.xib */ = {isa = PBXFileReference; fileEncoding = 4; lastKnownFileType = file.xib; path = EditableOrderTrackingTableViewCell.xib; sourceTree = "<group>"; };
		D8149F552251EE300006A245 /* UITextField+Helpers.swift */ = {isa = PBXFileReference; lastKnownFileType = sourcecode.swift; path = "UITextField+Helpers.swift"; sourceTree = "<group>"; };
		D816DDBB22265DA300903E59 /* OrderTrackingTableViewCellTests.swift */ = {isa = PBXFileReference; lastKnownFileType = sourcecode.swift; path = OrderTrackingTableViewCellTests.swift; sourceTree = "<group>"; };
		D817585D22BB5E8700289CFE /* OrderEmailComposer.swift */ = {isa = PBXFileReference; lastKnownFileType = sourcecode.swift; path = OrderEmailComposer.swift; sourceTree = "<group>"; };
		D817585F22BB614A00289CFE /* OrderMessageComposer.swift */ = {isa = PBXFileReference; lastKnownFileType = sourcecode.swift; path = OrderMessageComposer.swift; sourceTree = "<group>"; };
		D817586122BB64C300289CFE /* OrderDetailsNotices.swift */ = {isa = PBXFileReference; lastKnownFileType = sourcecode.swift; path = OrderDetailsNotices.swift; sourceTree = "<group>"; };
		D817586322BDD81600289CFE /* OrderDetailsDataSource.swift */ = {isa = PBXFileReference; lastKnownFileType = sourcecode.swift; path = OrderDetailsDataSource.swift; sourceTree = "<group>"; };
		D81D9226222E7F0800FFA585 /* OrderStatusListViewController.swift */ = {isa = PBXFileReference; lastKnownFileType = sourcecode.swift; path = OrderStatusListViewController.swift; sourceTree = "<group>"; };
		D81D9227222E7F0800FFA585 /* OrderStatusListViewController.xib */ = {isa = PBXFileReference; lastKnownFileType = file.xib; path = OrderStatusListViewController.xib; sourceTree = "<group>"; };
		D81F2D34225F0CF70084BF9C /* EmptyListMessageWithActionView.xib */ = {isa = PBXFileReference; lastKnownFileType = file.xib; path = EmptyListMessageWithActionView.xib; sourceTree = "<group>"; };
		D81F2D36225F0D160084BF9C /* EmptyListMessageWithActionView.swift */ = {isa = PBXFileReference; lastKnownFileType = sourcecode.swift; path = EmptyListMessageWithActionView.swift; sourceTree = "<group>"; };
		D82DFB49225F22D400EFE2CB /* UISearchBar+Appearance.swift */ = {isa = PBXFileReference; lastKnownFileType = sourcecode.swift; path = "UISearchBar+Appearance.swift"; sourceTree = "<group>"; };
		D82DFB4B225F303200EFE2CB /* EmptyListMessageWithActionTests.swift */ = {isa = PBXFileReference; lastKnownFileType = sourcecode.swift; name = EmptyListMessageWithActionTests.swift; path = WooCommerceTests/ViewRelated/EmptyListMessageWithActionTests.swift; sourceTree = SOURCE_ROOT; };
		D831E2DB230E0558000037D0 /* Authentication.swift */ = {isa = PBXFileReference; lastKnownFileType = sourcecode.swift; path = Authentication.swift; sourceTree = "<group>"; };
		D831E2DF230E0BA7000037D0 /* Logs.swift */ = {isa = PBXFileReference; lastKnownFileType = sourcecode.swift; path = Logs.swift; sourceTree = "<group>"; };
		D83A6A772379097A00419D48 /* MurielColorTests.swift */ = {isa = PBXFileReference; lastKnownFileType = sourcecode.swift; name = MurielColorTests.swift; path = WooCommerceTests/ViewRelated/MurielColorTests.swift; sourceTree = SOURCE_ROOT; };
		D83A6A7923792B2400419D48 /* UIColor+Muriel-Tests.swift */ = {isa = PBXFileReference; lastKnownFileType = sourcecode.swift; name = "UIColor+Muriel-Tests.swift"; path = "WooCommerceTests/ViewRelated/UIColor+Muriel-Tests.swift"; sourceTree = SOURCE_ROOT; };
		D83C129D22250BEF004CA04C /* OrderTrackingTableViewCell.xib */ = {isa = PBXFileReference; fileEncoding = 4; lastKnownFileType = file.xib; path = OrderTrackingTableViewCell.xib; sourceTree = "<group>"; };
		D83C129E22250BEF004CA04C /* OrderTrackingTableViewCell.swift */ = {isa = PBXFileReference; fileEncoding = 4; lastKnownFileType = sourcecode.swift; path = OrderTrackingTableViewCell.swift; sourceTree = "<group>"; };
		D83F592E225B269C00626E75 /* DatePickerTableViewCell.swift */ = {isa = PBXFileReference; lastKnownFileType = sourcecode.swift; path = DatePickerTableViewCell.swift; sourceTree = "<group>"; };
		D83F592F225B269C00626E75 /* DatePickerTableViewCell.xib */ = {isa = PBXFileReference; lastKnownFileType = file.xib; path = DatePickerTableViewCell.xib; sourceTree = "<group>"; };
		D83F5932225B2EB800626E75 /* ManualTrackingViewController.swift */ = {isa = PBXFileReference; fileEncoding = 4; lastKnownFileType = sourcecode.swift; path = ManualTrackingViewController.swift; sourceTree = "<group>"; };
		D83F5934225B3CDD00626E75 /* DatePickerTableViewCellTests.swift */ = {isa = PBXFileReference; lastKnownFileType = sourcecode.swift; name = DatePickerTableViewCellTests.swift; path = WooCommerceTests/ViewRelated/DatePickerTableViewCellTests.swift; sourceTree = SOURCE_ROOT; };
		D83F5936225B402E00626E75 /* EditableValueOneTableViewCellTests.swift */ = {isa = PBXFileReference; lastKnownFileType = sourcecode.swift; name = EditableValueOneTableViewCellTests.swift; path = WooCommerceTests/ViewRelated/EditableValueOneTableViewCellTests.swift; sourceTree = SOURCE_ROOT; };
		D83F5938225B424B00626E75 /* AddManualTrackingViewModelTests.swift */ = {isa = PBXFileReference; lastKnownFileType = sourcecode.swift; name = AddManualTrackingViewModelTests.swift; path = WooCommerceTests/Model/AddManualTrackingViewModelTests.swift; sourceTree = SOURCE_ROOT; };
		D83F593C225B4B5000626E75 /* ManualTrackingViewControllerTests.swift */ = {isa = PBXFileReference; lastKnownFileType = sourcecode.swift; name = ManualTrackingViewControllerTests.swift; path = WooCommerceTests/ViewRelated/ManualTrackingViewControllerTests.swift; sourceTree = SOURCE_ROOT; };
		D843D5C622434A08001BFA55 /* ManualTrackingViewController.xib */ = {isa = PBXFileReference; lastKnownFileType = file.xib; path = ManualTrackingViewController.xib; sourceTree = "<group>"; };
		D843D5C922437E59001BFA55 /* TitleAndEditableValueTableViewCell.swift */ = {isa = PBXFileReference; lastKnownFileType = sourcecode.swift; path = TitleAndEditableValueTableViewCell.swift; sourceTree = "<group>"; };
		D843D5CA22437E59001BFA55 /* TitleAndEditableValueTableViewCell.xib */ = {isa = PBXFileReference; lastKnownFileType = file.xib; path = TitleAndEditableValueTableViewCell.xib; sourceTree = "<group>"; };
		D843D5D122485009001BFA55 /* ShipmentProvidersViewController.swift */ = {isa = PBXFileReference; lastKnownFileType = sourcecode.swift; path = ShipmentProvidersViewController.swift; sourceTree = "<group>"; };
		D843D5D222485009001BFA55 /* ShipmentProvidersViewController.xib */ = {isa = PBXFileReference; lastKnownFileType = file.xib; path = ShipmentProvidersViewController.xib; sourceTree = "<group>"; };
		D843D5D622485B19001BFA55 /* ShippingProvidersViewModel.swift */ = {isa = PBXFileReference; lastKnownFileType = sourcecode.swift; path = ShippingProvidersViewModel.swift; sourceTree = "<group>"; };
		D843D5D82248EE90001BFA55 /* ManualTrackingViewModel.swift */ = {isa = PBXFileReference; lastKnownFileType = sourcecode.swift; path = ManualTrackingViewModel.swift; sourceTree = "<group>"; };
		D85136B8231CED5800DD0539 /* ReviewAge.swift */ = {isa = PBXFileReference; lastKnownFileType = sourcecode.swift; path = ReviewAge.swift; sourceTree = "<group>"; };
		D85136C0231E09C300DD0539 /* ReviewsDataSource.swift */ = {isa = PBXFileReference; lastKnownFileType = sourcecode.swift; path = ReviewsDataSource.swift; sourceTree = "<group>"; };
		D85136C8231E12B600DD0539 /* ReviewViewModelTests.swift */ = {isa = PBXFileReference; lastKnownFileType = sourcecode.swift; name = ReviewViewModelTests.swift; path = WooCommerceTests/Reviews/ReviewViewModelTests.swift; sourceTree = SOURCE_ROOT; };
		D85136CC231E15B700DD0539 /* MockReviews.swift */ = {isa = PBXFileReference; fileEncoding = 4; lastKnownFileType = sourcecode.swift; path = MockReviews.swift; sourceTree = "<group>"; };
		D85136D4231E40B500DD0539 /* ProductReviewTableViewCellTests.swift */ = {isa = PBXFileReference; lastKnownFileType = sourcecode.swift; name = ProductReviewTableViewCellTests.swift; path = WooCommerceTests/ViewRelated/ProductReviewTableViewCellTests.swift; sourceTree = SOURCE_ROOT; };
		D85136DC231E613900DD0539 /* ReviewsViewModelTests.swift */ = {isa = PBXFileReference; lastKnownFileType = sourcecode.swift; name = ReviewsViewModelTests.swift; path = WooCommerceTests/Reviews/ReviewsViewModelTests.swift; sourceTree = SOURCE_ROOT; };
		D85B8331222FABD1002168F3 /* StatusListTableViewCell.swift */ = {isa = PBXFileReference; lastKnownFileType = sourcecode.swift; path = StatusListTableViewCell.swift; sourceTree = "<group>"; };
		D85B8332222FABD1002168F3 /* StatusListTableViewCell.xib */ = {isa = PBXFileReference; lastKnownFileType = file.xib; path = StatusListTableViewCell.xib; sourceTree = "<group>"; };
		D85B8335222FCDA1002168F3 /* StatusListTableViewCellTests.swift */ = {isa = PBXFileReference; lastKnownFileType = sourcecode.swift; name = StatusListTableViewCellTests.swift; path = WooCommerceTests/ViewRelated/StatusListTableViewCellTests.swift; sourceTree = SOURCE_ROOT; };
		D85B833C2230DC9D002168F3 /* StringWooTests.swift */ = {isa = PBXFileReference; fileEncoding = 4; lastKnownFileType = sourcecode.swift; name = StringWooTests.swift; path = WooCommerceTests/Extensions/StringWooTests.swift; sourceTree = SOURCE_ROOT; };
		D85B833E2230F268002168F3 /* SummaryTableViewCellTests.swift */ = {isa = PBXFileReference; lastKnownFileType = sourcecode.swift; name = SummaryTableViewCellTests.swift; path = WooCommerceTests/ViewRelated/SummaryTableViewCellTests.swift; sourceTree = SOURCE_ROOT; };
		D8736B5022EB69E300A14A29 /* OrderDetailsViewModelTests.swift */ = {isa = PBXFileReference; lastKnownFileType = sourcecode.swift; name = OrderDetailsViewModelTests.swift; path = WooCommerceTests/ViewRelated/OrderDetailsViewModelTests.swift; sourceTree = SOURCE_ROOT; };
		D8736B5222EF4F5900A14A29 /* NotificationsBadgeController.swift */ = {isa = PBXFileReference; lastKnownFileType = sourcecode.swift; path = NotificationsBadgeController.swift; sourceTree = "<group>"; };
		D8736B5922F07D7100A14A29 /* MainTabViewModel.swift */ = {isa = PBXFileReference; lastKnownFileType = sourcecode.swift; path = MainTabViewModel.swift; sourceTree = "<group>"; };
		D8736B7422F1FE1600A14A29 /* BadgeLabel.swift */ = {isa = PBXFileReference; lastKnownFileType = sourcecode.swift; path = BadgeLabel.swift; sourceTree = "<group>"; };
		D88CA755237CE515005D2F44 /* UITabBar+Appearance.swift */ = {isa = PBXFileReference; lastKnownFileType = sourcecode.swift; path = "UITabBar+Appearance.swift"; sourceTree = "<group>"; };
		D88CA757237D1C27005D2F44 /* Ghost+Woo.swift */ = {isa = PBXFileReference; lastKnownFileType = sourcecode.swift; path = "Ghost+Woo.swift"; sourceTree = "<group>"; };
		D88D5A3C230B5E85007B6E01 /* ServiceLocatorTests.swift */ = {isa = PBXFileReference; lastKnownFileType = sourcecode.swift; path = ServiceLocatorTests.swift; sourceTree = "<group>"; };
		D8915DBE23729CFB00F63762 /* ColorPalette.xcassets */ = {isa = PBXFileReference; lastKnownFileType = folder.assetcatalog; path = ColorPalette.xcassets; sourceTree = "<group>"; };
		D8915DC02372C8AC00F63762 /* ColorStudio.swift */ = {isa = PBXFileReference; lastKnownFileType = sourcecode.swift; path = ColorStudio.swift; sourceTree = "<group>"; };
		D8915DC22372C9EF00F63762 /* UIColor+ColorStudio.swift */ = {isa = PBXFileReference; lastKnownFileType = sourcecode.swift; path = "UIColor+ColorStudio.swift"; sourceTree = "<group>"; };
		D89E0C30226EFB0900DF9DE6 /* EditableOrderTrackingTableViewCellTests.swift */ = {isa = PBXFileReference; lastKnownFileType = sourcecode.swift; name = EditableOrderTrackingTableViewCellTests.swift; path = WooCommerceTests/ViewRelated/EditableOrderTrackingTableViewCellTests.swift; sourceTree = SOURCE_ROOT; };
		D8A8C4F22268288F001C72BF /* AddManualCustomTrackingViewModelTests.swift */ = {isa = PBXFileReference; lastKnownFileType = sourcecode.swift; name = AddManualCustomTrackingViewModelTests.swift; path = WooCommerceTests/Model/AddManualCustomTrackingViewModelTests.swift; sourceTree = SOURCE_ROOT; };
		D8AB131D225DC25F002BB5D1 /* MockOrders.swift */ = {isa = PBXFileReference; lastKnownFileType = sourcecode.swift; path = MockOrders.swift; sourceTree = "<group>"; };
		D8C11A4D22DD235F00D4A88D /* OrderDetailsResultsControllers.swift */ = {isa = PBXFileReference; lastKnownFileType = sourcecode.swift; path = OrderDetailsResultsControllers.swift; sourceTree = "<group>"; };
		D8C11A5D22E2440400D4A88D /* OrderPaymentDetailsViewModel.swift */ = {isa = PBXFileReference; lastKnownFileType = sourcecode.swift; path = OrderPaymentDetailsViewModel.swift; sourceTree = "<group>"; };
		D8C11A5F22E2479800D4A88D /* OrderPaymentDetailsViewModelTests.swift */ = {isa = PBXFileReference; lastKnownFileType = sourcecode.swift; name = OrderPaymentDetailsViewModelTests.swift; path = WooCommerceTests/ViewRelated/OrderPaymentDetailsViewModelTests.swift; sourceTree = SOURCE_ROOT; };
		D8C11A6122E24C4A00D4A88D /* LedgerTableViewCellTests.swift */ = {isa = PBXFileReference; lastKnownFileType = sourcecode.swift; name = LedgerTableViewCellTests.swift; path = WooCommerceTests/ViewRelated/LedgerTableViewCellTests.swift; sourceTree = SOURCE_ROOT; };
		D8C251D1230CA90200F49782 /* StoresManager.swift */ = {isa = PBXFileReference; fileEncoding = 4; lastKnownFileType = sourcecode.swift; path = StoresManager.swift; sourceTree = "<group>"; };
		D8C251D8230D256F00F49782 /* NoticePresenter.swift */ = {isa = PBXFileReference; lastKnownFileType = sourcecode.swift; path = NoticePresenter.swift; sourceTree = "<group>"; };
		D8C251DA230D288A00F49782 /* PushNotesManager.swift */ = {isa = PBXFileReference; lastKnownFileType = sourcecode.swift; path = PushNotesManager.swift; sourceTree = "<group>"; };
		D8C2A28523189C6300F503E9 /* ReviewsViewController.swift */ = {isa = PBXFileReference; fileEncoding = 4; lastKnownFileType = sourcecode.swift; path = ReviewsViewController.swift; sourceTree = "<group>"; };
		D8C2A28723190B2300F503E9 /* StorageProductReview+Woo.swift */ = {isa = PBXFileReference; lastKnownFileType = sourcecode.swift; path = "StorageProductReview+Woo.swift"; sourceTree = "<group>"; };
		D8C2A28A231931D100F503E9 /* ReviewViewModel.swift */ = {isa = PBXFileReference; lastKnownFileType = sourcecode.swift; path = ReviewViewModel.swift; sourceTree = "<group>"; };
		D8C2A28E231BD00500F503E9 /* ReviewsViewModel.swift */ = {isa = PBXFileReference; lastKnownFileType = sourcecode.swift; path = ReviewsViewModel.swift; sourceTree = "<group>"; };
		D8C2A290231BD0FD00F503E9 /* DefaultReviewsDataSource.swift */ = {isa = PBXFileReference; lastKnownFileType = sourcecode.swift; path = DefaultReviewsDataSource.swift; sourceTree = "<group>"; };
		D8C62470227AE0030011A7D6 /* SiteCountry.swift */ = {isa = PBXFileReference; lastKnownFileType = sourcecode.swift; path = SiteCountry.swift; sourceTree = "<group>"; };
		D8CD710E237A49DB007148B9 /* UIColor+SemanticColors.swift */ = {isa = PBXFileReference; lastKnownFileType = sourcecode.swift; path = "UIColor+SemanticColors.swift"; sourceTree = "<group>"; };
		D8D15F82230A17A000D48B3F /* ServiceLocator.swift */ = {isa = PBXFileReference; lastKnownFileType = sourcecode.swift; path = ServiceLocator.swift; sourceTree = "<group>"; };
		D8D15F84230A18AB00D48B3F /* Analytics.swift */ = {isa = PBXFileReference; lastKnownFileType = sourcecode.swift; path = Analytics.swift; sourceTree = "<group>"; };
		D8F82AC422AF903700B67E4B /* IconsTests.swift */ = {isa = PBXFileReference; lastKnownFileType = sourcecode.swift; name = IconsTests.swift; path = WooCommerceTests/Extensions/IconsTests.swift; sourceTree = SOURCE_ROOT; };
		D8FBFF1622D4CC2F006E3336 /* docs */ = {isa = PBXFileReference; lastKnownFileType = folder; name = docs; path = ../docs; sourceTree = "<group>"; };
/* End PBXFileReference section */

/* Begin PBXFrameworksBuildPhase section */
		B56DB3C32049BFAA00D4AA8E /* Frameworks */ = {
			isa = PBXFrameworksBuildPhase;
			buildActionMask = 2147483647;
			files = (
				B5C3B5E720D189ED0072CB9D /* Yosemite.framework in Frameworks */,
				B5C3B5E520D189EA0072CB9D /* Storage.framework in Frameworks */,
				B5C3B5E320D189E60072CB9D /* Networking.framework in Frameworks */,
				86DBBB0BDEA3488E2BEBB314 /* Pods_WooCommerce.framework in Frameworks */,
			);
			runOnlyForDeploymentPostprocessing = 0;
		};
		B56DB3DA2049BFAA00D4AA8E /* Frameworks */ = {
			isa = PBXFrameworksBuildPhase;
			buildActionMask = 2147483647;
			files = (
				B873E8F8E103966D2182EE67 /* Pods_WooCommerceTests.framework in Frameworks */,
			);
			runOnlyForDeploymentPostprocessing = 0;
		};
/* End PBXFrameworksBuildPhase section */

/* Begin PBXGroup section */
		0202B6932387ACE000F3EBE0 /* TabBar */ = {
			isa = PBXGroup;
			children = (
				0202B6912387AB0C00F3EBE0 /* WooTab+Tag.swift */,
				0202B6942387AD1B00F3EBE0 /* UITabBar+Order.swift */,
			);
			path = TabBar;
			sourceTree = "<group>";
		};
		020B2F9223BDDBC300BD79AD /* Error Handling */ = {
			isa = PBXGroup;
			children = (
				020B2F9323BDDBDC00BD79AD /* ProductUpdateError+UI.swift */,
				02F49AD923BF356E00FA0BFA /* TitleAndTextFieldTableViewCell.ViewModel+State.swift */,
			);
			path = "Error Handling";
			sourceTree = "<group>";
		};
		020B2F9723BDF2D000BD79AD /* Edit Product */ = {
			isa = PBXGroup;
			children = (
				020B2F9823BDF2E000BD79AD /* DefaultProductFormTableViewModelTests.swift */,
			);
			path = "Edit Product";
			sourceTree = "<group>";
		};
		020DD48B2322A5F9005822B1 /* View Models */ = {
			isa = PBXGroup;
			children = (
				020DD48C2322A617005822B1 /* ProductsTabProductViewModel.swift */,
			);
			path = "View Models";
			sourceTree = "<group>";
		};
		021627232379637E000208D2 /* Edit Product */ = {
			isa = PBXGroup;
			children = (
				020B2F9223BDDBC300BD79AD /* Error Handling */,
				02F4F50C237AFBB700E13A9C /* Cells */,
				021E2A1223A9FBF200B1DE07 /* Inventory Settings */,
				02E262CA238D0D0500B79588 /* List Selector Data Source */,
				0262DA5523A23AA40029AF30 /* Shipping Settings */,
				45B9C63B23A8E4DB007FC4C5 /* Edit Price */,
				02162724237963AF000208D2 /* ProductFormViewController.swift */,
				02162725237963AF000208D2 /* ProductFormViewController.xib */,
				02162728237965E8000208D2 /* ProductFormTableViewModel.swift */,
				0216272A2379662C000208D2 /* DefaultProductFormTableViewModel.swift */,
				02F4F50A237AEB8A00E13A9C /* ProductFormTableViewDataSource.swift */,
				025B1747237A92D800C780B4 /* ProductFormSection+ReusableTableRow.swift */,
				025B1749237AA49D00C780B4 /* Product+ProductForm.swift */,
			);
			path = "Edit Product";
			sourceTree = "<group>";
		};
		021E2A1223A9FBF200B1DE07 /* Inventory Settings */ = {
			isa = PBXGroup;
			children = (
				021E2A1523A9FE5A00B1DE07 /* ProductInventorySettingsViewController.swift */,
				021E2A1623A9FE5A00B1DE07 /* ProductInventorySettingsViewController.xib */,
				021E2A1923AA07F800B1DE07 /* Product+InventorySettingsViewModels.swift */,
				020BE74723B05CF2007FE54C /* ProductInventoryEditableData.swift */,
			);
			path = "Inventory Settings";
			sourceTree = "<group>";
		};
		0227958E237A5D5200787C63 /* Editor */ = {
			isa = PBXGroup;
			children = (
				02279591237A60D500787C63 /* FormatBar */,
			);
			path = Editor;
			sourceTree = "<group>";
		};
		02279591237A60D500787C63 /* FormatBar */ = {
			isa = PBXGroup;
			children = (
				02279592237A60E600787C63 /* Command */,
			);
			path = FormatBar;
			sourceTree = "<group>";
		};
		02279592237A60E600787C63 /* Command */ = {
			isa = PBXGroup;
			children = (
				0227958F237A5DC900787C63 /* AztecUnorderedListFormatBarCommandTests.swift */,
				02279593237A60FD00787C63 /* AztecHeaderFormatBarCommandTests.swift */,
				020BE76623B49FE9007FE54C /* AztecBoldFormatBarCommandTests.swift */,
				020BE76823B4A268007FE54C /* AztecItalicFormatBarCommandTests.swift */,
				020BE76A23B4A380007FE54C /* AztecUnderlineFormatBarCommandTests.swift */,
				020BE76C23B4A404007FE54C /* AztecStrikethroughFormatBarCommandTests.swift */,
				020BE76E23B4A468007FE54C /* AztecBlockquoteFormatBarCommandTests.swift */,
				020BE77023B4A4C6007FE54C /* AztecHorizontalRulerFormatBarCommandTests.swift */,
				020BE77223B4A567007FE54C /* AztecInsertMoreFormatBarCommandTests.swift */,
				020BE77423B4A7EC007FE54C /* AztecSourceCodeFormatBarCommandTests.swift */,
				020BE77623B4A9D9007FE54C /* AztecLinkFormatBarCommandTests.swift */,
			);
			path = Command;
			sourceTree = "<group>";
		};
		022BF7FA23B9D681000A1DFB /* Progress */ = {
			isa = PBXGroup;
			children = (
				022BF7FB23B9D708000A1DFB /* InProgressViewController.swift */,
				022BF7FC23B9D708000A1DFB /* InProgressViewController.xib */,
			);
			path = Progress;
			sourceTree = "<group>";
		};
		023053602374FEF000487A64 /* Implementation */ = {
			isa = PBXGroup;
			children = (
				02279584237A50C900787C63 /* AztecHeaderFormatBarCommand.swift */,
				02279583237A50C900787C63 /* AztecUnorderedListFormatBarCommand.swift */,
				024DF30D23742A70006658FE /* AztecBoldFormatBarCommand.swift */,
				024DF31123742B18006658FE /* AztecItalicFormatBarCommand.swift */,
				024DF31323742B7A006658FE /* AztecUnderlineFormatBarCommand.swift */,
				024DF31523742BB6006658FE /* AztecStrikethroughFormatBarCommand.swift */,
				023053482374528A00487A64 /* AztecBlockquoteFormatBarCommand.swift */,
				0230534F237454C700487A64 /* AztecHorizontalRulerFormatBarCommand.swift */,
				02305350237454C700487A64 /* AztecInsertMoreFormatBarCommand.swift */,
				0230535A2374FB6800487A64 /* AztecSourceCodeFormatBarCommand.swift */,
				02482A8D237BEAE9007E73ED /* AztecLinkFormatBarCommand.swift */,
			);
			path = Implementation;
			sourceTree = "<group>";
		};
		02404EE52315272C00FF1170 /* Top Banner */ = {
			isa = PBXGroup;
			children = (
				020F41E423163C0100776C4D /* TopBannerView.swift */,
				020F41E323163C0100776C4D /* TopBannerViewModel.swift */,
				020F41E723176F8E00776C4D /* TopBannerPresenter.swift */,
			);
			path = "Top Banner";
			sourceTree = "<group>";
		};
		02482A86237BDEA9007E73ED /* LinkSettings */ = {
			isa = PBXGroup;
			children = (
				02482A89237BE8C7007E73ED /* LinkSettingsViewController.swift */,
				02482A8A237BE8C7007E73ED /* LinkSettingsViewController.xib */,
			);
			path = LinkSettings;
			sourceTree = "<group>";
		};
		024A543222BA6DD500F4F38E /* Developer */ = {
			isa = PBXGroup;
			children = (
				024A543322BA6F8F00F4F38E /* DeveloperEmailChecker.swift */,
			);
			path = Developer;
			sourceTree = "<group>";
		};
		024DF30C237429CF006658FE /* FormatBar */ = {
			isa = PBXGroup;
			children = (
				02482A86237BDEA9007E73ED /* LinkSettings */,
				024DF31723742BFB006658FE /* Command */,
				024DF31823742C3F006658FE /* AztecFormatBarFactory.swift */,
				024DF31A23742E1C006658FE /* FormatBarItemViewProperties.swift */,
				024DF31D23743045006658FE /* Header+AztecFormatting.swift */,
				024DF31C23743045006658FE /* TextList+AztecFormatting.swift */,
				0216271D2375044D000208D2 /* AztecFormatBar+Update.swift */,
				0227958C237A51F300787C63 /* OptionsTableViewController+Styles.swift */,
			);
			path = FormatBar;
			sourceTree = "<group>";
		};
		024DF31723742BFB006658FE /* Command */ = {
			isa = PBXGroup;
			children = (
				024DF32023744798006658FE /* AztecFormatBarCommandCoordinator.swift */,
				024DF30A23742297006658FE /* AztecFormatBarCommand.swift */,
				023053602374FEF000487A64 /* Implementation */,
			);
			path = Command;
			sourceTree = "<group>";
		};
		025FDD3023717D1A00824006 /* Editor */ = {
			isa = PBXGroup;
			children = (
				024DF30C237429CF006658FE /* FormatBar */,
				025FDD3123717D2900824006 /* EditorFactory.swift */,
				025FDD3323717D4900824006 /* AztecEditorViewController.swift */,
				0269576F237281A9001BA0BF /* AztecTextViewAttachmentHandler.swift */,
				024DF3062372C18D006658FE /* AztecUIConfigurator.swift */,
				024DF3082372CA00006658FE /* EditorViewProperties.swift */,
			);
			path = Editor;
			sourceTree = "<group>";
		};
		0262DA5523A23AA40029AF30 /* Shipping Settings */ = {
			isa = PBXGroup;
			children = (
				0262DA5623A23AC80029AF30 /* ProductShippingSettingsViewController.swift */,
				0262DA5723A23AC80029AF30 /* ProductShippingSettingsViewController.xib */,
				0262DA5A23A244830029AF30 /* Product+ShippingSettingsViewModels.swift */,
			);
			path = "Shipping Settings";
			sourceTree = "<group>";
		};
		0269177E23260090002AFC20 /* Products */ = {
			isa = PBXGroup;
			children = (
				020B2F9723BDF2D000BD79AD /* Edit Product */,
				45FBDF29238BF87800127F77 /* Collection View Cells */,
				0269177F232600A6002AFC20 /* ProductsTabProductViewModelTests.swift */,
				02691781232605B9002AFC20 /* PaginatedListViewControllerStateCoordinatorTests.swift */,
				022A45ED237BADA6001417F0 /* Product+ProductFormTests.swift */,
			);
			path = Products;
			sourceTree = "<group>";
		};
		02695768237262DE001BA0BF /* Keyboard */ = {
			isa = PBXGroup;
			children = (
				0269576923726304001BA0BF /* KeyboardFrameObserver.swift */,
				024DF3042372ADCD006658FE /* KeyboardScrollable.swift */,
			);
			path = Keyboard;
			sourceTree = "<group>";
		};
		0269576B237263F3001BA0BF /* Keyboard */ = {
			isa = PBXGroup;
			children = (
				0269576C23726401001BA0BF /* KeyboardFrameObserverTests.swift */,
			);
			path = Keyboard;
			sourceTree = "<group>";
		};
		026CF637237E9AA5009563D4 /* Variations */ = {
			isa = PBXGroup;
			children = (
				026CF638237E9ABE009563D4 /* ProductVariationsViewController.swift */,
				026CF639237E9ABE009563D4 /* ProductVariationsViewController.xib */,
				0202B68C23876BC100F3EBE0 /* ProductsTabProductViewModel+ProductVariation.swift */,
			);
			path = Variations;
			sourceTree = "<group>";
		};
		028296E9237D289900E84012 /* Text View Screen */ = {
			isa = PBXGroup;
			children = (
				028296EA237D28B600E84012 /* TextViewViewController.swift */,
				028296EB237D28B600E84012 /* TextViewViewController.xib */,
			);
			path = "Text View Screen";
			sourceTree = "<group>";
		};
		0282DD92233C9397006A5FDB /* Search */ = {
			isa = PBXGroup;
			children = (
				029B0F58234197C90010C1F3 /* Order */,
				029B0F59234197D30010C1F3 /* Product */,
				B5F355EE21CD500200A7077A /* SearchViewController.swift */,
				B5F355F021CD504400A7077A /* SearchViewController.xib */,
				0282DD93233C9465006A5FDB /* SearchUICommand.swift */,
				0282DD95233C960C006A5FDB /* SearchResultCell.swift */,
			);
			path = Search;
			sourceTree = "<group>";
		};
		0286B27523C704FC003D784B /* Media */ = {
			isa = PBXGroup;
			children = (
<<<<<<< HEAD
=======
				02CA63D623D1ADD100BBF148 /* CameraCaptureCoordinator.swift */,
				02CA63D823D1ADD100BBF148 /* DeviceMediaLibraryPicker.swift */,
				02CA63D923D1ADD100BBF148 /* MediaPickingContext.swift */,
				02CA63D723D1ADD100BBF148 /* MediaPickingCoordinator.swift */,
				0286B27723C7051F003D784B /* ProductImagesCollectionViewController.swift */,
				0286B27623C7051F003D784B /* ProductImagesCollectionViewController.xib */,
				0286B27923C7051F003D784B /* ProductImagesViewController.swift */,
				0286B27823C7051F003D784B /* ProductImagesViewController.xib */,
				02357B2823CDB3E300147C2B /* ProductImageViewController.swift */,
				02357B2923CDB3E300147C2B /* ProductImageViewController.xib */,
>>>>>>> 8936983c
			);
			path = Media;
			sourceTree = "<group>";
		};
		028BAC4322F3AE3B008BB4AF /* Stats v4 */ = {
			isa = PBXGroup;
			children = (
				028BAC3C22F2DECE008BB4AF /* StoreStatsAndTopPerformersViewController.swift */,
				028BAC3F22F2EFA5008BB4AF /* StoreStatsAndTopPerformersPeriodViewController.swift */,
				028BAC4122F30B05008BB4AF /* StoreStatsV4PeriodViewController.swift */,
				028BAC4422F3AE5C008BB4AF /* StoreStatsV4PeriodViewController.xib */,
				028BAC4622F3B550008BB4AF /* StatsTimeRangeV4+UI.swift */,
				0285BF6F22FBD91C003A2525 /* TopPerformersSectionHeaderView.swift */,
				02E4FD79230688BA0049610C /* OrderStatsV4Interval+Chart.swift */,
				02E4FD7B2306A04C0049610C /* StatsTimeRangeBarView.swift */,
				02E4FD7D2306A8180049610C /* StatsTimeRangeBarViewModel.swift */,
				0240B3AB230A910C000A866C /* StoreStatsV4ChartAxisHelper.swift */,
			);
			path = "Stats v4";
			sourceTree = "<group>";
		};
		0290E27C238E5B4A00B5C466 /* ListSelector */ = {
			isa = PBXGroup;
			children = (
				0290E27D238E5B5C00B5C466 /* ProductStockStatusListSelectorDataSourceTests.swift */,
				02ADC7CD23978EAA008D4BED /* PaginatedProductShippingClassListSelectorDataSourceTests.swift */,
				021E2A1F23AA274700B1DE07 /* ProductBackordersSettingListSelectorDataSourceTests.swift */,
				453904F223BB88B5007C4956 /* ProductTaxStatusListSelectorDataSourceTests.swift */,
				453904F423BB8BD5007C4956 /* ProductTaxClassListSelectorDataSourceTests.swift */,
			);
			path = ListSelector;
			sourceTree = "<group>";
		};
		02913E9323A774B000707A0C /* UnitInputFormatter */ = {
			isa = PBXGroup;
			children = (
				02913E9423A774C500707A0C /* UnitInputFormatter.swift */,
				02913E9623A774E600707A0C /* DecimalInputFormatter.swift */,
				45B9C64223A91CB6007FC4C5 /* PriceInputFormatter.swift */,
				021E2A1D23AA24C600B1DE07 /* StringInputFormatter.swift */,
				020B2F8E23BD9F1F00BD79AD /* IntegerInputFormatter.swift */,
			);
			path = UnitInputFormatter;
			sourceTree = "<group>";
		};
		029B0F58234197C90010C1F3 /* Order */ = {
			isa = PBXGroup;
			children = (
				0282DD97233CA093006A5FDB /* OrderSearchUICommand.swift */,
				0282DD99233CA32D006A5FDB /* OrderSearchCellViewModel.swift */,
			);
			path = Order;
			sourceTree = "<group>";
		};
		029B0F59234197D30010C1F3 /* Product */ = {
			isa = PBXGroup;
			children = (
				029B0F56234197B80010C1F3 /* ProductSearchUICommand.swift */,
			);
			path = Product;
			sourceTree = "<group>";
		};
		029D444722F13F5C00DEFA8A /* Factories */ = {
			isa = PBXGroup;
			children = (
				02404ED92314C36200FF1170 /* StatsVersionStateCoordinator.swift */,
				029D444822F13F8A00DEFA8A /* DashboardUIFactory.swift */,
				02404ED72314BF8A00FF1170 /* StatsV3ToV4BannerActionHandler.swift */,
				02404EDB2314CD3600FF1170 /* StatsV4ToV3BannerActionHandler.swift */,
				0274C25323162FB200EF1E40 /* DashboardTopBannerFactory.swift */,
			);
			path = Factories;
			sourceTree = "<group>";
		};
		029D444B22F1417400DEFA8A /* Stats v3 */ = {
			isa = PBXGroup;
			children = (
				029D444D22F141CD00DEFA8A /* DashboardStatsV3ViewController.swift */,
			);
			path = "Stats v3";
			sourceTree = "<group>";
		};
		02C0CD2823B5BAFB00F880B1 /* ImageService */ = {
			isa = PBXGroup;
			children = (
				02C0CD2923B5BB1C00F880B1 /* ImageService.swift */,
				02C0CD2B23B5BC9600F880B1 /* DefaultImageService.swift */,
			);
			path = ImageService;
			sourceTree = "<group>";
		};
		02D4564A231D059E008CF0A9 /* Beta features */ = {
			isa = PBXGroup;
			children = (
				02D4564B231D05E1008CF0A9 /* BetaFeaturesViewController.swift */,
			);
			path = "Beta features";
			sourceTree = "<group>";
		};
		02E262C3238D04DB00B79588 /* ListSelector */ = {
			isa = PBXGroup;
			children = (
				0290E279238E590500B5C466 /* ListSelectorViewProperties.swift */,
				0290E26D238E3CE400B5C466 /* ListSelectorViewController.swift */,
				0290E26E238E3CE400B5C466 /* ListSelectorViewController.xib */,
				02ADC7CB239762E0008D4BED /* PaginatedListSelectorViewProperties.swift */,
				0290E273238E4F8100B5C466 /* PaginatedListSelectorViewController.swift */,
				0290E274238E4F8100B5C466 /* PaginatedListSelectorViewController.xib */,
			);
			path = ListSelector;
			sourceTree = "<group>";
		};
		02E262CA238D0D0500B79588 /* List Selector Data Source */ = {
			isa = PBXGroup;
			children = (
				02E262C8238D0AD300B79588 /* ProductStockStatusListSelectorDataSource.swift */,
				0219B03623964527007DCD5E /* PaginatedProductShippingClassListSelectorDataSource.swift */,
				021E2A1B23AA0DD100B1DE07 /* ProductBackordersSettingListSelectorDataSource.swift */,
				45D1CF4623BAC89A00945A36 /* ProductTaxStatusListSelectorDataSource.swift */,
				45D1CF4423BAC2A500945A36 /* ProductTaxClassListSelectorDataSource.swift */,
			);
			path = "List Selector Data Source";
			sourceTree = "<group>";
		};
		02E4FD7F2306AA770049610C /* Dashboard */ = {
			isa = PBXGroup;
			children = (
				02E4FD802306AA890049610C /* StatsTimeRangeBarViewModelTests.swift */,
				0257285B230ACC7E00A288C4 /* StoreStatsV4ChartAxisHelperTests.swift */,
				02404EDF2314FE5900FF1170 /* DashboardUIFactoryTests.swift */,
				02404EE1231501E000FF1170 /* StatsVersionStateCoordinatorTests.swift */,
			);
			path = Dashboard;
			sourceTree = "<group>";
		};
		02F4F50C237AFBB700E13A9C /* Cells */ = {
			isa = PBXGroup;
			children = (
				02F4F50D237AFC1E00E13A9C /* ImageAndTitleAndTextTableViewCell.swift */,
				02F4F50E237AFC1E00E13A9C /* ImageAndTitleAndTextTableViewCell.xib */,
			);
			path = Cells;
			sourceTree = "<group>";
		};
		451A04E82386D04900E368C9 /* Product Images */ = {
			isa = PBXGroup;
			children = (
				451A04E42386CE8700E368C9 /* ProductImagesHeaderTableViewCell.swift */,
				451A04E52386CE8700E368C9 /* ProductImagesHeaderTableViewCell.xib */,
				451A04EB2386D2B300E368C9 /* ProductImagesCollectionViewDataSource.swift */,
				451A04E92386D28300E368C9 /* ProductImagesViewModel.swift */,
				453DBF8F23882814006762A5 /* ProductImagesFlowLayout.swift */,
				451A04ED2386F79600E368C9 /* Collection View Cells */,
			);
			path = "Product Images";
			sourceTree = "<group>";
		};
		451A04ED2386F79600E368C9 /* Collection View Cells */ = {
			isa = PBXGroup;
			children = (
				451A04EE2386F7B500E368C9 /* ProductImageCollectionViewCell.swift */,
				451A04EF2386F7B500E368C9 /* ProductImageCollectionViewCell.xib */,
				451A04F22386F7C900E368C9 /* AddProductImageCollectionViewCell.swift */,
				451A04F32386F7C900E368C9 /* AddProductImageCollectionViewCell.xib */,
				45FBDF35238D3C7500127F77 /* ExtendedAddProductImageCollectionViewCell.swift */,
				45FBDF36238D3C7500127F77 /* ExtendedAddProductImageCollectionViewCell.xib */,
			);
			path = "Collection View Cells";
			sourceTree = "<group>";
		};
		45B9C63B23A8E4DB007FC4C5 /* Edit Price */ = {
			isa = PBXGroup;
			children = (
				45B9C63C23A8E50D007FC4C5 /* ProductPriceSettingsViewController.swift */,
				45B9C63D23A8E50D007FC4C5 /* ProductPriceSettingsViewController.xib */,
				45B9C64023A9139A007FC4C5 /* Product+PriceSettingsViewModels.swift */,
			);
			path = "Edit Price";
			sourceTree = "<group>";
		};
		45C8B25E23155C940002FA77 /* Billing Information */ = {
			isa = PBXGroup;
			children = (
				45C8B2632316AB1E0002FA77 /* Cells */,
				45C8B25F23155CBC0002FA77 /* BillingInformationViewController.swift */,
				45C8B26023155CBC0002FA77 /* BillingInformationViewController.xib */,
			);
			path = "Billing Information";
			sourceTree = "<group>";
		};
		45C8B2632316AB1E0002FA77 /* Cells */ = {
			isa = PBXGroup;
			children = (
				45C8B2642316AB460002FA77 /* BillingAddressTableViewCell.swift */,
				45C8B2652316AB460002FA77 /* BillingAddressTableViewCell.xib */,
			);
			path = Cells;
			sourceTree = "<group>";
		};
		45FBDF29238BF87800127F77 /* Collection View Cells */ = {
			isa = PBXGroup;
			children = (
				45FBDF2A238BF8A300127F77 /* ProductImageCollectionViewCellTests.swift */,
				45FBDF2C238BF8BF00127F77 /* AddProductImageCollectionViewCellTests.swift */,
				45FBDF3B238D4EA800127F77 /* ExtendedAddProductImageCollectionViewCellTests.swift */,
			);
			path = "Collection View Cells";
			sourceTree = "<group>";
		};
		74036CBE211B87FD00E462C2 /* MyStore */ = {
			isa = PBXGroup;
			children = (
				74F9E9CA214C034A00A3F2D2 /* Cells */,
				74AAF6A4212A04A900C612B0 /* ChartMarker.swift */,
				B55401682170D5E10067DC90 /* ChartPlaceholderView.swift */,
				B554016A2170D6010067DC90 /* ChartPlaceholderView.xib */,
				74036CBF211B882100E462C2 /* PeriodDataViewController.swift */,
				74E0F440211C9AE600A79CCE /* PeriodDataViewController.xib */,
				74AFF2E9211B9B1B0038153A /* StoreStatsViewController.swift */,
				748D34DD214828DC00E21A2F /* TopPerformersViewController.swift */,
				748D34E02148291E00E21A2F /* TopPerformerDataViewController.swift */,
				748D34DC214828DC00E21A2F /* TopPerformerDataViewController.xib */,
			);
			path = MyStore;
			sourceTree = "<group>";
		};
		740ADFE321C33669009EE5A9 /* HTML */ = {
			isa = PBXGroup;
			children = (
				740ADFE421C33688009EE5A9 /* licenses.html */,
				74A95B5721C403EA00FEE953 /* pure-min.css */,
			);
			path = HTML;
			sourceTree = "<group>";
		};
		743E271E21AEF13E00D6DC82 /* Fancy Alerts */ = {
			isa = PBXGroup;
			children = (
				743E271F21AEF20100D6DC82 /* FancyAlertViewController+Upgrade.swift */,
				CE0F17D122A8308900964A63 /* FancyAlertController+PurchaseNote.swift */,
			);
			path = "Fancy Alerts";
			sourceTree = "<group>";
		};
		7447F9D8226A701B0031E10B /* Cells */ = {
			isa = PBXGroup;
			children = (
				7441EBC7226A71AA008BF83D /* TitleBodyTableViewCell.swift */,
				7441EBC8226A71AA008BF83D /* TitleBodyTableViewCell.xib */,
				CE1D5A57228A1C2C00DF3715 /* ProductReviewsTableViewCell.swift */,
				CE1D5A58228A1C2C00DF3715 /* ProductReviewsTableViewCell.xib */,
				020DD48923229495005822B1 /* ProductsTabProductTableViewCell.swift */,
				451A04E82386D04900E368C9 /* Product Images */,
			);
			path = Cells;
			sourceTree = "<group>";
		};
		746791642108D853007CF1DC /* Mockups */ = {
			isa = PBXGroup;
			children = (
				D85136CC231E15B700DD0539 /* MockReviews.swift */,
				45FBDF33238D33F100127F77 /* MockProduct.swift */,
				746791652108D87B007CF1DC /* MockupAnalyticsProvider.swift */,
				B555531021B57E6F00449E71 /* MockupApplicationAdapter.swift */,
				B53A569C21123EEB000776C9 /* MockupStorage.swift */,
				B53A56A12112470C000776C9 /* MockupStorage+Sample.swift */,
				B56C721321B5BBC000E5E85B /* MockupStoresManager.swift */,
				B53A569A21123E8E000776C9 /* MockupTableView.swift */,
				B509FED421C052D1000076A9 /* MockupSupportManager.swift */,
				B555531221B57E8800449E71 /* MockupUserNotificationsCenterAdapter.swift */,
				02404EE32315151400FF1170 /* MockupStatsVersionStoresManager.swift */,
			);
			path = Mockups;
			sourceTree = "<group>";
		};
		747AA0872107CE270047A89B /* Analytics */ = {
			isa = PBXGroup;
			children = (
				CEA16F3920FD0C8C0061B4E1 /* WooAnalytics.swift */,
				74213449210A323C00C13890 /* WooAnalyticsStat.swift */,
				747AA0882107CEC60047A89B /* AnalyticsProvider.swift */,
				747AA08A2107CF8D0047A89B /* TracksProvider.swift */,
			);
			path = Analytics;
			sourceTree = "<group>";
		};
		74C6FEA321C2F189009286B6 /* About */ = {
			isa = PBXGroup;
			children = (
				74C6FEA421C2F1FA009286B6 /* AboutViewController.swift */,
				74A33D7F21C3F233009E25DE /* LicensesViewController.swift */,
			);
			path = About;
			sourceTree = "<group>";
		};
		74EC34A3225FE1F3004BBC2E /* Products */ = {
			isa = PBXGroup;
			children = (
				0286B27523C704FC003D784B /* Media */,
				026CF637237E9AA5009563D4 /* Variations */,
				021627232379637E000208D2 /* Edit Product */,
				020DD48B2322A5F9005822B1 /* View Models */,
				7447F9D8226A701B0031E10B /* Cells */,
				74EC34A4225FE21F004BBC2E /* ProductLoaderViewController.swift */,
				74EC34A6225FE69C004BBC2E /* ProductDetailsViewController.swift */,
				74EC34A7225FE69C004BBC2E /* ProductDetailsViewController.xib */,
				0260F40023224E8100EDA10A /* ProductsViewController.swift */,
				020DD49023239DD6005822B1 /* PaginatedListViewControllerStateCoordinator.swift */,
			);
			path = Products;
			sourceTree = "<group>";
		};
		74F9E9CA214C034A00A3F2D2 /* Cells */ = {
			isa = PBXGroup;
			children = (
				74F9E9CC214C036400A3F2D2 /* NoPeriodDataTableViewCell.swift */,
				74F9E9CB214C036400A3F2D2 /* NoPeriodDataTableViewCell.xib */,
				74334F34214AB12F006D6AC5 /* ProductTableViewCell.swift */,
				74334F35214AB12F006D6AC5 /* ProductTableViewCell.xib */,
				7493BB8C2149852A003071A9 /* TopPerformersHeaderView.swift */,
				7493BB8D2149852A003071A9 /* TopPerformersHeaderView.xib */,
			);
			path = Cells;
			sourceTree = "<group>";
		};
		88A44ABE866401E6DB03AC60 /* Frameworks */ = {
			isa = PBXGroup;
			children = (
				B5C3B5E620D189ED0072CB9D /* Yosemite.framework */,
				B5C3B5E420D189EA0072CB9D /* Storage.framework */,
				B5C3B5E220D189E60072CB9D /* Networking.framework */,
				BABE5E07DD787ECA6D2A76DE /* Pods_WooCommerce.framework */,
				6DC4526F9A7357761197EBF0 /* Pods_WooCommerceTests.framework */,
			);
			name = Frameworks;
			sourceTree = "<group>";
		};
		8CA4F6DC220B24EB00A47B5D /* config */ = {
			isa = PBXGroup;
			children = (
				8CA4F6DD220B257000A47B5D /* WooCommerce.debug.xcconfig */,
				8CA4F6DE220B257000A47B5D /* WooCommerce.release.xcconfig */,
				8CA4F6E1220B259100A47B5D /* Version.Public.xcconfig */,
			);
			name = config;
			path = ../config;
			sourceTree = "<group>";
		};
		B53A569521123D27000776C9 /* Tools */ = {
			isa = PBXGroup;
			children = (
				D83A6A7923792B2400419D48 /* UIColor+Muriel-Tests.swift */,
				D83A6A772379097A00419D48 /* MurielColorTests.swift */,
				D8053BCD231F98DA00CE60C2 /* ReviewAgeTests.swift */,
				D85136DC231E613900DD0539 /* ReviewsViewModelTests.swift */,
				D85136D4231E40B500DD0539 /* ProductReviewTableViewCellTests.swift */,
				D88D5A3C230B5E85007B6E01 /* ServiceLocatorTests.swift */,
				D8736B5022EB69E300A14A29 /* OrderDetailsViewModelTests.swift */,
				D8C11A6122E24C4A00D4A88D /* LedgerTableViewCellTests.swift */,
				D8C11A5F22E2479800D4A88D /* OrderPaymentDetailsViewModelTests.swift */,
				D8F82AC422AF903700B67E4B /* IconsTests.swift */,
				D89E0C30226EFB0900DF9DE6 /* EditableOrderTrackingTableViewCellTests.swift */,
				D8A8C4F22268288F001C72BF /* AddManualCustomTrackingViewModelTests.swift */,
				D82DFB4B225F303200EFE2CB /* EmptyListMessageWithActionTests.swift */,
				D83F593C225B4B5000626E75 /* ManualTrackingViewControllerTests.swift */,
				D83F5938225B424B00626E75 /* AddManualTrackingViewModelTests.swift */,
				D83F5936225B402E00626E75 /* EditableValueOneTableViewCellTests.swift */,
				D83F5934225B3CDD00626E75 /* DatePickerTableViewCellTests.swift */,
				93FA787121CD2A1A00B663E5 /* CurrencySettingsTests.swift */,
				B53A569621123D3B000776C9 /* ResultsControllerUIKitTests.swift */,
				B517EA19218B2D2600730EC4 /* StringFormatterTests.swift */,
				B56BBD15214820A70053A32D /* SyncCoordinatorTests.swift */,
				CE50345621B1F26C007573C6 /* ZendeskManagerTests.swift */,
				CE4DA5C721DD759400074607 /* CurrencyFormatterTests.swift */,
				CEEC9B6521E7C5200055EEF0 /* AppRatingManagerTests.swift */,
				D8AB131D225DC25F002BB5D1 /* MockOrders.swift */,
				024A543522BA84DB00F4F38E /* DeveloperEmailCheckerTests.swift */,
				02BA23BF22EE9DAF009539E7 /* AsyncDictionaryTests.swift */,
				0247AAA123A3C5A6007F967E /* DecimalInputFormatterTests.swift */,
				020B2F9023BDD71500BD79AD /* IntegerInputFormatterTests.swift */,
				45B9C64423A945C0007FC4C5 /* PriceInputFormatterTests.swift */,
				02C0CD2D23B5E3AE00F880B1 /* DefaultImageServiceTests.swift */,
			);
			path = Tools;
			sourceTree = "<group>";
		};
		B53B898A20D4606400EDB467 /* System */ = {
			isa = PBXGroup;
			children = (
				CEEC9B5F21E79CAA0055EEF0 /* FeatureFlagTests.swift */,
				B53B898820D450AF00EDB467 /* SessionManagerTests.swift */,
				934CB124224EAB540005CCB9 /* TestingAppDelegate.swift */,
				9379E1A22255365F006A6BE4 /* TestingMode.storyboard */,
				746791622108D7C0007CF1DC /* WooAnalyticsTests.swift */,
			);
			path = System;
			sourceTree = "<group>";
		};
		B53B898B20D4627A00EDB467 /* Yosemite */ = {
			isa = PBXGroup;
			children = (
				B53B898C20D462A000EDB467 /* DefaultStoresManager.swift */,
				B5DBF3CA20E149CC00B53AED /* AuthenticatedState.swift */,
				B5DBF3C420E148E000B53AED /* DeauthenticatedState.swift */,
			);
			path = Yosemite;
			sourceTree = "<group>";
		};
		B541B2182189F387008FE7C1 /* StringFormatter */ = {
			isa = PBXGroup;
			children = (
				B511ED26218A660E005787DC /* StringDescriptor.swift */,
				B541B2192189F3A2008FE7C1 /* StringFormatter.swift */,
				B517EA17218B232700730EC4 /* StringFormatter+Notes.swift */,
				B541B21B2189F3D8008FE7C1 /* StringStyles.swift */,
			);
			path = StringFormatter;
			sourceTree = "<group>";
		};
		B55D4BF920B5CDE600D7A50F /* Credentials */ = {
			isa = PBXGroup;
			children = (
				B55D4BFA20B5CDE600D7A50F /* ApiCredentials.tpl */,
				B55D4C1920B6193000D7A50F /* InfoPlist.tpl */,
				93BCF01E20DC2CE200EBF7A1 /* bash_secrets.tpl */,
				B55D4BFB20B5CDE600D7A50F /* replace_secrets.rb */,
			);
			path = Credentials;
			sourceTree = "<group>";
		};
		B55D4C0420B6026700D7A50F /* Authentication */ = {
			isa = PBXGroup;
			children = (
				B5A8F8AB20B88D8400D211DE /* Prologue */,
				B5D1AFC420BC7B3000DB0E8C /* Epilogue */,
				B55D4C0520B6027100D7A50F /* AuthenticationManager.swift */,
				CE16177921B7192A00B82A47 /* AuthenticationConstants.swift */,
			);
			path = Authentication;
			sourceTree = "<group>";
		};
		B55D4C2220B716CE00D7A50F /* Tools */ = {
			isa = PBXGroup;
			children = (
				02C0CD2823B5BAFB00F880B1 /* ImageService */,
				CEEC9B6121E79EBF0055EEF0 /* AppRatings */,
				CE9B7E3021C94685000F971C /* Currency */,
				024A543222BA6DD500F4F38E /* Developer */,
				B5A03699214C0E7000774E2C /* Logging */,
				B58B4ABC2108F7F800076FDD /* Notices */,
				B541B2182189F387008FE7C1 /* StringFormatter */,
				02913E9323A774B000707A0C /* UnitInputFormatter */,
				CE14452C2188C0EC00A991D8 /* Zendesk */,
				0272C00222EE9C3200D7CA2C /* AsyncDictionary.swift */,
				74460D3F22289B7600D7316A /* Coordinator.swift */,
				7459A6C521B0680300F83A78 /* RequirementsChecker.swift */,
				B54FBE542111F70700390F57 /* ResultsController+UIKit.swift */,
				74B5713521CD7604008F9B8E /* SharingHelper.swift */,
				D8C62470227AE0030011A7D6 /* SiteCountry.swift */,
				B5D6DC53214802740003E48A /* SyncCoordinator.swift */,
				B55D4C2620B717C000D7A50F /* UserAgent.swift */,
				CE22709E2293052700C0626C /* WebviewHelper.swift */,
			);
			path = Tools;
			sourceTree = "<group>";
		};
		B56DB3BD2049BFAA00D4AA8E = {
			isa = PBXGroup;
			children = (
				D8FBFF1622D4CC2F006E3336 /* docs */,
				8CA4F6DC220B24EB00A47B5D /* config */,
				B55D4BF920B5CDE600D7A50F /* Credentials */,
				B5A8F8A620B84CF600D211DE /* DerivedSources */,
				B56DB3F12049C0B800D4AA8E /* Classes */,
				B56DB3F22049C0C000D4AA8E /* Resources */,
				B56DB3E02049BFAA00D4AA8E /* WooCommerceTests */,
				88A44ABE866401E6DB03AC60 /* Frameworks */,
				B56DB3C72049BFAA00D4AA8E /* Products */,
				8CD41D4921F8A7E300CF3C2B /* RELEASE-NOTES.txt */,
				B559EBAD20A0BF8E00836CD4 /* README.md */,
				B559EBAE20A0BF8F00836CD4 /* LICENSE */,
				F4B77A83B2A3D94EA331691B /* Pods */,
			);
			sourceTree = "<group>";
		};
		B56DB3C72049BFAA00D4AA8E /* Products */ = {
			isa = PBXGroup;
			children = (
				B56DB3C62049BFAA00D4AA8E /* WooCommerce.app */,
				B56DB3DD2049BFAA00D4AA8E /* WooCommerceTests.xctest */,
			);
			name = Products;
			sourceTree = "<group>";
		};
		B56DB3E02049BFAA00D4AA8E /* WooCommerceTests */ = {
			isa = PBXGroup;
			children = (
				D816DDBA22265D8000903E59 /* ViewRelated */,
				B5F571A821BEECA50010D1B8 /* Responses */,
				B57C744F20F56ED300EEFC87 /* Extensions */,
				B57C5C9B21B80E8200FF82B2 /* Internal */,
				746791642108D853007CF1DC /* Mockups */,
				B5F571AC21BEF03C0010D1B8 /* Model */,
				B5718D6321B56B3F0026C9F0 /* Notifications */,
				D85136C7231E128500DD0539 /* Reviews */,
				B53B898A20D4606400EDB467 /* System */,
				B53A569521123D27000776C9 /* Tools */,
				B5DBF3C120E1482900B53AED /* Yosemite */,
				B53A56A32112483D000776C9 /* Constants.swift */,
				B56DB3E32049BFAA00D4AA8E /* Info.plist */,
				9379E1A4225536AD006A6BE4 /* TestAssets.xcassets */,
			);
			path = WooCommerceTests;
			sourceTree = "<group>";
		};
		B56DB3EF2049C06D00D4AA8E /* ViewRelated */ = {
			isa = PBXGroup;
			children = (
				02E262C3238D04DB00B79588 /* ListSelector */,
				028296E9237D289900E84012 /* Text View Screen */,
				025FDD3023717D1A00824006 /* Editor */,
				743E271E21AEF13E00D6DC82 /* Fancy Alerts */,
				02695768237262DE001BA0BF /* Keyboard */,
				CED6021A20B35FBF0032C639 /* ReusableViews */,
				CE85FD5120F677460080B73E /* Dashboard */,
				CE1CCB4920570B05000EE3AC /* Orders */,
				B59C09DA2188D6E800AB41D6 /* Notifications */,
				74EC34A3225FE1F3004BBC2E /* Products */,
				022BF7FA23B9D681000A1DFB /* Progress */,
				0282DD92233C9397006A5FDB /* Search */,
				0202B6932387ACE000F3EBE0 /* TabBar */,
				02404EE52315272C00FF1170 /* Top Banner */,
				B56DB3CD2049BFAA00D4AA8E /* Main.storyboard */,
				CE263DE7206ACE3E0015A693 /* MainTabBarController.swift */,
				D8736B5222EF4F5900A14A29 /* NotificationsBadgeController.swift */,
			);
			path = ViewRelated;
			sourceTree = "<group>";
		};
		B56DB3F12049C0B800D4AA8E /* Classes */ = {
			isa = PBXGroup;
			children = (
				D8D15F81230A178100D48B3F /* ServiceLocator */,
				747AA0872107CE270047A89B /* Analytics */,
				B55D4C0420B6026700D7A50F /* Authentication */,
				CE1CCB4C20572444000EE3AC /* Extensions */,
				B57B67882107545B00AF8905 /* Model */,
				B5BBD6DC21B1701F00E3207E /* Notifications */,
				CE1CCB3E2056F204000EE3AC /* Styles */,
				B5D1AFBE20BC67B500DB0E8C /* System */,
				B55D4C2220B716CE00D7A50F /* Tools */,
				CE85535B209B5B6A00938BDC /* ViewModels */,
				B56DB3EF2049C06D00D4AA8E /* ViewRelated */,
				B53B898B20D4627A00EDB467 /* Yosemite */,
				B56DB3C92049BFAA00D4AA8E /* AppDelegate.swift */,
			);
			path = Classes;
			sourceTree = "<group>";
		};
		B56DB3F22049C0C000D4AA8E /* Resources */ = {
			isa = PBXGroup;
			children = (
				B59D1EE7219089A7009D1978 /* Fonts */,
				740ADFE321C33669009EE5A9 /* HTML */,
				B5E5DA7221BB0B3100FFDF42 /* Sounds */,
				B56DB3D32049BFAA00D4AA8E /* Assets.xcassets */,
				B5D1AFB320BC445900DB0E8C /* Images.xcassets */,
				B573B19D219DC2690081C78C /* Localizable.strings */,
				B56DB3D82049BFAA00D4AA8E /* Info.plist */,
				B56DB3D52049BFAA00D4AA8E /* LaunchScreen.storyboard */,
				B56C721921B5F65E00E5E85B /* Woo-Debug.entitlements */,
				B56C721A21B5F65E00E5E85B /* Woo-Release.entitlements */,
				D8915DBE23729CFB00F63762 /* ColorPalette.xcassets */,
			);
			path = Resources;
			sourceTree = "<group>";
		};
		B5718D6321B56B3F0026C9F0 /* Notifications */ = {
			isa = PBXGroup;
			children = (
				B5718D6421B56B3F0026C9F0 /* PushNotificationsManagerTests.swift */,
			);
			path = Notifications;
			sourceTree = "<group>";
		};
		B57B67882107545B00AF8905 /* Model */ = {
			isa = PBXGroup;
			children = (
				B59D1EEB2190B08B009D1978 /* Age.swift */,
				D85136B8231CED5800DD0539 /* ReviewAge.swift */,
				B57B67892107546E00AF8905 /* Address+Woo.swift */,
				B57C5C9121B80E3B00FF82B2 /* APNSDevice+Woo.swift */,
				B59D1EE4219080B4009D1978 /* Note+Woo.swift */,
				7435E58D21C0151B00216F0F /* OrderNote+Woo.swift */,
				748C777F211E18A600814F2C /* OrderStats+Woo.swift */,
				D8C2A28723190B2300F503E9 /* StorageProductReview+Woo.swift */,
				B59D1EE92190AE96009D1978 /* StorageNote+Woo.swift */,
				CE24BCD7212F25D4001CD12E /* StorageOrder+Woo.swift */,
				743EDD9E214B05350039071B /* TopEarnerStatsItem+Woo.swift */,
			);
			path = Model;
			sourceTree = "<group>";
		};
		B57C5C9B21B80E8200FF82B2 /* Internal */ = {
			isa = PBXGroup;
			children = (
				B57C5C9C21B80E8200FF82B2 /* SessionManager+Internal.swift */,
				B57C5C9D21B80E8200FF82B2 /* SampleError.swift */,
			);
			path = Internal;
			sourceTree = "<group>";
		};
		B57C744F20F56ED300EEFC87 /* Extensions */ = {
			isa = PBXGroup;
			children = (
				D85B833C2230DC9D002168F3 /* StringWooTests.swift */,
				B5980A6621AC91AA00EBF596 /* BundleWooTests.swift */,
				B57C5C9821B80E7100FF82B2 /* DataWooTests.swift */,
				746FC23C2200A62B00C3096C /* DateWooTests.swift */,
				02B296A822FA6E0000FD7A4C /* DateStartAndEndTests.swift */,
				B57C5C9721B80E7100FF82B2 /* DictionaryWooTests.swift */,
				748C7783211E2D8400814F2C /* DoubleWooTests.swift */,
				B5C6CE602190D28E00515926 /* NSAttributedStringHelperTests.swift */,
				74F301592200EC0800931B9E /* NSDecimalNumberWooTests.swift */,
				B541B2122189E7FD008FE7C1 /* ScannerWooTests.swift */,
				B55BC1F221A8790F0011A0C0 /* StringHTMLTests.swift */,
				B5980A6421AC905C00EBF596 /* UIDeviceWooTests.swift */,
				B57C745020F56EE900EEFC87 /* UITableViewCellHelpersTests.swift */,
				021FAFCC2355621E00B99241 /* UIView+SubviewsAxisTests.swift */,
			);
			path = Extensions;
			sourceTree = "<group>";
		};
		B58B4ABC2108F7F800076FDD /* Notices */ = {
			isa = PBXGroup;
			children = (
				B58B4AB52108F11C00076FDD /* Notice.swift */,
				B58B4AB72108F14700076FDD /* NoticeNotificationInfo.swift */,
				B58B4AB02108F01600076FDD /* DefaultNoticePresenter.swift */,
				B58B4AAF2108F01400076FDD /* NoticeView.swift */,
			);
			path = Notices;
			sourceTree = "<group>";
		};
		B59C09DA2188D6E800AB41D6 /* Notifications */ = {
			isa = PBXGroup;
			children = (
				B59D1EDD219072B8009D1978 /* Cells */,
				B59C09DB2188D70200AB41D6 /* Notifications.storyboard */,
				D8C2A28A231931D100F503E9 /* ReviewViewModel.swift */,
				D85136C0231E09C300DD0539 /* ReviewsDataSource.swift */,
				D8C2A290231BD0FD00F503E9 /* DefaultReviewsDataSource.swift */,
				D8C2A28523189C6300F503E9 /* ReviewsViewController.swift */,
				D8C2A28E231BD00500F503E9 /* ReviewsViewModel.swift */,
				B5F8B7DF2194759100DAB7E2 /* ReviewDetailsViewController.swift */,
				B5F8B7E4219478FA00DAB7E2 /* ReviewDetailsViewController.xib */,
			);
			path = Notifications;
			sourceTree = "<group>";
		};
		B59D1EDD219072B8009D1978 /* Cells */ = {
			isa = PBXGroup;
			children = (
				B59D1EDE219072CC009D1978 /* ProductReviewTableViewCell.swift */,
				B59D1EE021907304009D1978 /* ProductReviewTableViewCell.xib */,
				B5F571A321BEC90D0010D1B8 /* NoteDetailsHeaderPlainTableViewCell.swift */,
				B5F571A521BEC92A0010D1B8 /* NoteDetailsHeaderPlainTableViewCell.xib */,
				B560D68B2195BD1D0027BB7E /* NoteDetailsCommentTableViewCell.swift */,
				B560D6892195BD100027BB7E /* NoteDetailsCommentTableViewCell.xib */,
			);
			path = Cells;
			sourceTree = "<group>";
		};
		B59D1EE7219089A7009D1978 /* Fonts */ = {
			isa = PBXGroup;
			children = (
				B59D1EE6219089A3009D1978 /* Noticons.ttf */,
			);
			path = Fonts;
			sourceTree = "<group>";
		};
		B5A03699214C0E7000774E2C /* Logging */ = {
			isa = PBXGroup;
			children = (
				933A27362222354600C2143A /* Logging.swift */,
				B5DB01B42114AB2D00A4F797 /* CrashLogging.swift */,
			);
			path = Logging;
			sourceTree = "<group>";
		};
		B5A8F8A620B84CF600D211DE /* DerivedSources */ = {
			isa = PBXGroup;
			children = (
				B5A8F8A720B84D3F00D211DE /* ApiCredentials.swift */,
				B5A8F8A820B84D3F00D211DE /* InfoPlist.h */,
			);
			path = DerivedSources;
			sourceTree = "<group>";
		};
		B5A8F8AB20B88D8400D211DE /* Prologue */ = {
			isa = PBXGroup;
			children = (
				B5A8F8AC20B88D9900D211DE /* LoginPrologueViewController.swift */,
				B5A8F8AE20B88DCC00D211DE /* LoginPrologueViewController.xib */,
			);
			path = Prologue;
			sourceTree = "<group>";
		};
		B5BBD6DC21B1701F00E3207E /* Notifications */ = {
			isa = PBXGroup;
			children = (
				B555530E21B57DE700449E71 /* ApplicationAdapter.swift */,
				B56C721121B5B44000E5E85B /* PushNotificationsConfiguration.swift */,
				B5BBD6DD21B1703600E3207E /* PushNotificationsManager.swift */,
				B509FED221C05121000076A9 /* SupportManagerAdapter.swift */,
				B555530C21B57DC300449E71 /* UserNotificationsCenterAdapter.swift */,
			);
			path = Notifications;
			sourceTree = "<group>";
		};
		B5D1AFBE20BC67B500DB0E8C /* System */ = {
			isa = PBXGroup;
			children = (
				CEEC9B5D21E79C330055EEF0 /* BuildConfiguration.swift */,
				CEEC9B5B21E79B3E0055EEF0 /* FeatureFlag.swift */,
				934CB122224EAB150005CCB9 /* main.swift */,
				B5AA7B3C20ED5D15004DA14F /* SessionManager.swift */,
				CECA64B020D9990E005A44C4 /* WooCommerce-Bridging-Header.h */,
				B5D1AFBF20BC67C200DB0E8C /* WooConstants.swift */,
				CE2409F0215D12D30091F887 /* WooNavigationController.swift */,
				02FE89CA231FB36600E85EF8 /* DefaultFeatureFlagService.swift */,
			);
			path = System;
			sourceTree = "<group>";
		};
		B5D1AFC420BC7B3000DB0E8C /* Epilogue */ = {
			isa = PBXGroup;
			children = (
				B57C743C20F5493300EEFC87 /* AccountHeaderView.swift */,
				B57C744220F54F1C00EEFC87 /* AccountHeaderView.xib */,
				B57C744920F5649300EEFC87 /* EmptyStoresTableViewCell.swift */,
				B57C744B20F564B400EEFC87 /* EmptyStoresTableViewCell.xib */,
				B557652A20F681E800185843 /* StoreTableViewCell.swift */,
				B557652C20F6827900185843 /* StoreTableViewCell.xib */,
				B5D1AFC520BC7B7300DB0E8C /* StorePickerViewController.swift */,
				B5D1AFC720BC7B9600DB0E8C /* StorePickerViewController.xib */,
				74460D4122289C7A00D7316A /* StorePickerCoordinator.swift */,
			);
			path = Epilogue;
			sourceTree = "<group>";
		};
		B5DBF3C120E1482900B53AED /* Yosemite */ = {
			isa = PBXGroup;
			children = (
				B5DBF3C220E1484400B53AED /* StoresManagerTests.swift */,
			);
			path = Yosemite;
			sourceTree = "<group>";
		};
		B5E5DA7221BB0B3100FFDF42 /* Sounds */ = {
			isa = PBXGroup;
			children = (
				B5F571AF21BF149D0010D1B8 /* o.caf */,
			);
			path = Sounds;
			sourceTree = "<group>";
		};
		B5F571AC21BEF03C0010D1B8 /* Model */ = {
			isa = PBXGroup;
			children = (
				B5F571AA21BEECB60010D1B8 /* NoteWooTests.swift */,
				7435E58F21C0162C00216F0F /* OrderNoteWooTests.swift */,
			);
			path = Model;
			sourceTree = "<group>";
		};
		CE14452C2188C0EC00A991D8 /* Zendesk */ = {
			isa = PBXGroup;
			children = (
				CE14452D2188C11700A991D8 /* ZendeskManager.swift */,
			);
			path = Zendesk;
			sourceTree = "<group>";
		};
		CE1CCB3E2056F204000EE3AC /* Styles */ = {
			isa = PBXGroup;
			children = (
				CE1CCB3F2056F21C000EE3AC /* Style.swift */,
				CE1F512A206985DF00C6C810 /* PaddedLabel.swift */,
				D8915DC02372C8AC00F63762 /* ColorStudio.swift */,
				D8915DC22372C9EF00F63762 /* UIColor+ColorStudio.swift */,
				D8CD710E237A49DB007148B9 /* UIColor+SemanticColors.swift */,
				02ADC7CF2398C8EB008D4BED /* UIColor+SystemColors.swift */,
			);
			path = Styles;
			sourceTree = "<group>";
		};
		CE1CCB4920570B05000EE3AC /* Orders */ = {
			isa = PBXGroup;
			children = (
				CE35F1092343E482007B2A6B /* Order Details */,
				CEE006022077D0F80079161F /* Cells */,
				CEE005F52076C4040079161F /* Orders.storyboard */,
				B509112E2049E27A007D25DC /* OrdersViewController.swift */,
			);
			path = Orders;
			sourceTree = "<group>";
		};
		CE1CCB4C20572444000EE3AC /* Extensions */ = {
			isa = PBXGroup;
			children = (
				B58B4ABF2108FF6100076FDD /* Array+Helpers.swift */,
				B59C09D82188CBB100AB41D6 /* Array+Notes.swift */,
				B5980A6221AC879F00EBF596 /* Bundle+Woo.swift */,
				CE4296B820A5E9E400B2AFBD /* CNContact+Helpers.swift */,
				B57C5C9321B80E4700FF82B2 /* Data+Woo.swift */,
				B5290ED8219B3FA900A6AF7F /* Date+Woo.swift */,
				CE4DDB7A20DD312400D32EC8 /* DateFormatter+Helpers.swift */,
				454B28BD23BF63C600CD2091 /* DateIntervalFormatter+Helpers.swift */,
				B57C5C9521B80E5400FF82B2 /* Dictionary+Woo.swift */,
				748C7781211E294000814F2C /* Double+Woo.swift */,
				740987B221B87760000E4C80 /* FancyAnimatedButton+Woo.swift */,
				B509FED021C041DF000076A9 /* Locale+Woo.swift */,
				CE021534215BE3AB00C19555 /* LoginNavigationController+Woo.swift */,
				B59D1EE221907C7B009D1978 /* NSAttributedString+Helpers.swift */,
				CE4DA5C921DEA78E00074607 /* NSDecimalNumber+Helpers.swift */,
				B5A56BF4219F5AB20065A902 /* NSNotificationName+Woo.swift */,
				B57C744420F55BA600EEFC87 /* NSObject+Helpers.swift */,
				B541B2162189EED4008FE7C1 /* NSMutableAttributedString+Helpers.swift */,
				B541B21F218A007C008FE7C1 /* NSMutableParagraphStyle+Helpers.swift */,
				B541B222218A29A6008FE7C1 /* NSParagraphStyle+Woo.swift */,
				B541B2142189EEA1008FE7C1 /* Scanner+Helpers.swift */,
				74D0A52F2139CF1300E2919F /* String+Helpers.swift */,
				B55BC1F021A878A30011A0C0 /* String+HTML.swift */,
				B517EA1C218B41F200730EC4 /* String+Woo.swift */,
				453227B623C4D6EC00D816B3 /* TimeZone+Woo.swift */,
				B5C3876321C41B9F006CE970 /* UIApplication+Woo.swift */,
				B5A56BF2219F46470065A902 /* UIButton+Animations.swift */,
				CE32B11920BF8E32006FBCF4 /* UIButton+Helpers.swift */,
				CE1F51262064345B00C6C810 /* UIColor+Helpers.swift */,
				B5980A6021AC878900EBF596 /* UIDevice+Woo.swift */,
				CE1F512820697F0100C6C810 /* UIFont+Helpers.swift */,
				B541B225218A412C008FE7C1 /* UIFont+Woo.swift */,
				B5D1AFB720BC510200DB0E8C /* UIImage+Woo.swift */,
				B554E17A2152F27200F31188 /* UILabel+Appearance.swift */,
				CE1F51242064179A00C6C810 /* UILabel+Helpers.swift */,
				B582F95820FFCEAA0060934A /* UITableViewHeaderFooterView+Helpers.swift */,
				B57C744D20F56E3800EEFC87 /* UITableViewCell+Helpers.swift */,
				453DBF8D2387F34A006762A5 /* UICollectionViewCell+Helpers.swift */,
				B554E1782152F20000F31188 /* UINavigationBar+Appearance.swift */,
				748AD086219F481B00023535 /* UIView+Animation.swift */,
				B57C744620F55BC800EEFC87 /* UIView+Helpers.swift */,
				B5A82EE6210263460053ADC8 /* UIViewController+Helpers.swift */,
				459097F723CDE47F00DEA9E0 /* UIAlertController+Helpers.swift */,
				B5AA7B3E20ED81C2004DA14F /* UserDefaults+Woo.swift */,
				B59D49CC219B587E006BF0AD /* UILabel+OrderStatus.swift */,
				B53B3F38219C817800DF1EB6 /* UIStoryboard+Woo.swift */,
				B586906521A5F4B1001F1EFC /* UINavigationController+Woo.swift */,
				D88CA755237CE515005D2F44 /* UITabBar+Appearance.swift */,
				D8149F552251EE300006A245 /* UITextField+Helpers.swift */,
				D82DFB49225F22D400EFE2CB /* UISearchBar+Appearance.swift */,
				02820F3322C257B700DE0D37 /* UITableView+HeaderFooterHelpers.swift */,
				02B296A622FA6DB500FD7A4C /* Date+StartAndEnd.swift */,
				02D45646231CB1FB008CF0A9 /* UIImage+Dot.swift */,
				020DD48E232392C9005822B1 /* UIViewController+AppReview.swift */,
				021FAFCE23556D2B00B99241 /* UIView+SubviewsAxis.swift */,
				D88CA757237D1C27005D2F44 /* Ghost+Woo.swift */,
				02784A02238B8BC800BDD6A8 /* UIView+Border.swift */,
				02396250239948470096F34C /* UIImage+TintColor.swift */,
			);
			path = Extensions;
			sourceTree = "<group>";
		};
		CE22E3F821714639005A6BEF /* Privacy */ = {
			isa = PBXGroup;
			children = (
				CE22E3F62170E23C005A6BEF /* PrivacySettingsViewController.swift */,
			);
			path = Privacy;
			sourceTree = "<group>";
		};
		CE27257A219249B5002B22EB /* Help */ = {
			isa = PBXGroup;
			children = (
				CE27257B21924A8C002B22EB /* HelpAndSupportViewController.swift */,
				CE15524921FFB10100EAA690 /* ApplicationLogViewController.swift */,
				CE1AFE612200B1BD00432745 /* ApplicationLogDetailViewController.swift */,
			);
			path = Help;
			sourceTree = "<group>";
		};
		CE35F1042343DCAC007B2A6B /* Refunds */ = {
			isa = PBXGroup;
			children = (
				CE2A9FCE23C4F2C8002BEC1C /* RefundedProductsViewController.swift */,
				CE2A9FCD23C4F2C8002BEC1C /* RefundedProductsViewController.xib */,
				CE8CCD41239AC06E009DBD22 /* RefundDetailsViewController.swift */,
				CE8CCD42239AC06E009DBD22 /* RefundDetailsViewController.xib */,
			);
			path = Refunds;
			sourceTree = "<group>";
		};
		CE35F1092343E482007B2A6B /* Order Details */ = {
			isa = PBXGroup;
			children = (
				CEE006072077D14C0079161F /* OrderDetailsViewController.swift */,
				B53B3F36219C75AC00DF1EB6 /* OrderLoaderViewController.swift */,
				CE35F10F2343E694007B2A6B /* Order Summary Section */,
				CE35F1112343E6C1007B2A6B /* Product List Section */,
				CE35F1132343E715007B2A6B /* Customer Section */,
				CE35F1142343E832007B2A6B /* Payment Section */,
				CE35F10D2343E613007B2A6B /* Shipment Tracking Section */,
				CE35F10A2343E4E6007B2A6B /* Order Notes Section */,
			);
			path = "Order Details";
			sourceTree = "<group>";
		};
		CE35F10A2343E4E6007B2A6B /* Order Notes Section */ = {
			isa = PBXGroup;
			children = (
				45AE582A230D9D35001901E3 /* OrderNoteHeaderTableViewCell.swift */,
				45AE582B230D9D35001901E3 /* OrderNoteHeaderTableViewCell.xib */,
				CE1EC8EF20B8A408009762BF /* OrderNoteTableViewCell.swift */,
				CE1EC8EE20B8A408009762BF /* OrderNoteTableViewCell.xib */,
				CE35F10B2343E55B007B2A6B /* Add Order Note */,
			);
			path = "Order Notes Section";
			sourceTree = "<group>";
		};
		CE35F10B2343E55B007B2A6B /* Add Order Note */ = {
			isa = PBXGroup;
			children = (
				CE583A0321076C0100D73C1C /* NewNoteViewController.swift */,
				B5FD111121D3CE7700560344 /* NewNoteViewController.xib */,
			);
			path = "Add Order Note";
			sourceTree = "<group>";
		};
		CE35F10C2343E5B3007B2A6B /* Edit Order Status */ = {
			isa = PBXGroup;
			children = (
				D81D9226222E7F0800FFA585 /* OrderStatusListViewController.swift */,
				D81D9227222E7F0800FFA585 /* OrderStatusListViewController.xib */,
			);
			path = "Edit Order Status";
			sourceTree = "<group>";
		};
		CE35F10D2343E613007B2A6B /* Shipment Tracking Section */ = {
			isa = PBXGroup;
			children = (
				D8149F512251CFE50006A245 /* EditableOrderTrackingTableViewCell.swift */,
				D8149F522251CFE50006A245 /* EditableOrderTrackingTableViewCell.xib */,
				D83C129E22250BEF004CA04C /* OrderTrackingTableViewCell.swift */,
				D83C129D22250BEF004CA04C /* OrderTrackingTableViewCell.xib */,
				CE35F1152343E860007B2A6B /* Add Tracking */,
			);
			path = "Shipment Tracking Section";
			sourceTree = "<group>";
		};
		CE35F10F2343E694007B2A6B /* Order Summary Section */ = {
			isa = PBXGroup;
			children = (
				CEE006032077D1280079161F /* SummaryTableViewCell.swift */,
				CEE006042077D1280079161F /* SummaryTableViewCell.xib */,
				CE35F10C2343E5B3007B2A6B /* Edit Order Status */,
			);
			path = "Order Summary Section";
			sourceTree = "<group>";
		};
		CE35F1112343E6C1007B2A6B /* Product List Section */ = {
			isa = PBXGroup;
			children = (
				CE21B3DE20FFC59700A259D5 /* ProductDetailsTableViewCell.swift */,
				CE21B3DF20FFC59700A259D5 /* ProductDetailsTableViewCell.xib */,
				CE32B11320BF8779006FBCF4 /* FulfillButtonTableViewCell.swift */,
				CE32B11420BF8779006FBCF4 /* FulfillButtonTableViewCell.xib */,
				CE35F1182343E924007B2A6B /* Product Details */,
				CE37C04022984E12008DCB39 /* Fulfillment */,
			);
			path = "Product List Section";
			sourceTree = "<group>";
		};
		CE35F1132343E715007B2A6B /* Customer Section */ = {
			isa = PBXGroup;
			children = (
				45C8B2562313FA570002FA77 /* CustomerNoteTableViewCell.swift */,
				45C8B2572313FA570002FA77 /* CustomerNoteTableViewCell.xib */,
				CE855362209BA6A700938BDC /* CustomerInfoTableViewCell.swift */,
				CE855361209BA6A700938BDC /* CustomerInfoTableViewCell.xib */,
				45C8B25E23155C940002FA77 /* Billing Information */,
			);
			path = "Customer Section";
			sourceTree = "<group>";
		};
		CE35F1142343E832007B2A6B /* Payment Section */ = {
			isa = PBXGroup;
			children = (
				CE35F1042343DCAC007B2A6B /* Refunds */,
			);
			path = "Payment Section";
			sourceTree = "<group>";
		};
		CE35F1152343E860007B2A6B /* Add Tracking */ = {
			isa = PBXGroup;
			children = (
				D83F5932225B2EB800626E75 /* ManualTrackingViewController.swift */,
				D843D5C622434A08001BFA55 /* ManualTrackingViewController.xib */,
				D843D5D122485009001BFA55 /* ShipmentProvidersViewController.swift */,
				D843D5D222485009001BFA55 /* ShipmentProvidersViewController.xib */,
			);
			path = "Add Tracking";
			sourceTree = "<group>";
		};
		CE35F1182343E924007B2A6B /* Product Details */ = {
			isa = PBXGroup;
			children = (
				CE21B3DC20FF9BC200A259D5 /* ProductListViewController.swift */,
			);
			path = "Product Details";
			sourceTree = "<group>";
		};
		CE37C04022984E12008DCB39 /* Fulfillment */ = {
			isa = PBXGroup;
			children = (
				CE37C04122984E50008DCB39 /* Cells */,
				B5A82EE121025C450053ADC8 /* FulfillViewController.swift */,
				B5A82EE421025E550053ADC8 /* FulfillViewController.xib */,
			);
			path = Fulfillment;
			sourceTree = "<group>";
		};
		CE37C04122984E50008DCB39 /* Cells */ = {
			isa = PBXGroup;
			children = (
				CE37C04222984E81008DCB39 /* PickListTableViewCell.swift */,
				CE37C04322984E81008DCB39 /* PickListTableViewCell.xib */,
			);
			path = Cells;
			sourceTree = "<group>";
		};
		CE5F462823AAC9EA006B1A5C /* Refunds */ = {
			isa = PBXGroup;
			children = (
				CE5F462623AAC8C0006B1A5C /* RefundDetailsViewModel.swift */,
				CE5F462923AACA0A006B1A5C /* RefundDetailsDataSource.swift */,
				CE5F462B23AACBC4006B1A5C /* RefundDetailsResultController.swift */,
				CE7E780D23AAE96F00BC5C54 /* OrderItemRefundViewModel.swift */,
				CE2A9FC523BFFADE002BEC1C /* RefundedProductsViewModel.swift */,
				CE2A9FC723C3D2D4002BEC1C /* RefundedProductsDataSource.swift */,
				CE2A9FD323C67A8D002BEC1C /* OrderItemRefundSummary.swift */,
				CE2A9FD523C68164002BEC1C /* OrderItemRefundSummaryViewModel.swift */,
			);
			path = Refunds;
			sourceTree = "<group>";
		};
		CE85535B209B5B6A00938BDC /* ViewModels */ = {
			isa = PBXGroup;
			children = (
				CE5F462823AAC9EA006B1A5C /* Refunds */,
				D817585C22BB5E6900289CFE /* Order Details */,
				D843D5D82248EE90001BFA55 /* ManualTrackingViewModel.swift */,
				B57B678D21078C5400AF8905 /* OrderItemViewModel.swift */,
				CE22709A228F362600C0626C /* ProductDetailsViewModel.swift */,
				D843D5D622485B19001BFA55 /* ShippingProvidersViewModel.swift */,
				D8736B5922F07D7100A14A29 /* MainTabViewModel.swift */,
			);
			path = ViewModels;
			sourceTree = "<group>";
		};
		CE85FD5120F677460080B73E /* Dashboard */ = {
			isa = PBXGroup;
			children = (
				028BAC4322F3AE3B008BB4AF /* Stats v4 */,
				029D444B22F1417400DEFA8A /* Stats v3 */,
				029D444722F13F5C00DEFA8A /* Factories */,
				74036CBE211B87FD00E462C2 /* MyStore */,
				CE85FD5820F7A59E0080B73E /* Settings */,
				CE85FD5220F677770080B73E /* Dashboard.storyboard */,
				B509112D2049E27A007D25DC /* DashboardViewController.swift */,
			);
			path = Dashboard;
			sourceTree = "<group>";
		};
		CE85FD5820F7A59E0080B73E /* Settings */ = {
			isa = PBXGroup;
			children = (
				74C6FEA321C2F189009286B6 /* About */,
				02D4564A231D059E008CF0A9 /* Beta features */,
				CE27257A219249B5002B22EB /* Help */,
				CE22E3F821714639005A6BEF /* Privacy */,
				B509112F2049E27A007D25DC /* SettingsViewController.swift */,
			);
			path = Settings;
			sourceTree = "<group>";
		};
		CE9B7E3021C94685000F971C /* Currency */ = {
			isa = PBXGroup;
			children = (
				93FA787321CD7E9E00B663E5 /* CurrencySettings.swift */,
				CE4DA5C521DD755E00074607 /* CurrencyFormatter.swift */,
			);
			path = Currency;
			sourceTree = "<group>";
		};
		CED6021A20B35FBF0032C639 /* ReusableViews */ = {
			isa = PBXGroup;
			children = (
				D8736B7422F1FE1600A14A29 /* BadgeLabel.swift */,
				CE21B3D520FE669A00A259D5 /* BasicTableViewCell.swift */,
				CE21B3D620FE669A00A259D5 /* BasicTableViewCell.xib */,
				B5FD111521D3F13700560344 /* BordersView.swift */,
				B5A8532120BDBFAE00FAAB4D /* CircularImageView.swift */,
				D83F592E225B269C00626E75 /* DatePickerTableViewCell.swift */,
				D83F592F225B269C00626E75 /* DatePickerTableViewCell.xib */,
				D81F2D36225F0D160084BF9C /* EmptyListMessageWithActionView.swift */,
				D81F2D34225F0CF70084BF9C /* EmptyListMessageWithActionView.xib */,
				B50BB4152141828F00AF0F3C /* FooterSpinnerView.swift */,
				CE24BCCD212DE8A6001CD12E /* HeadlineLabelTableViewCell.swift */,
				CE24BCCE212DE8A6001CD12E /* HeadlineLabelTableViewCell.xib */,
				7441E1D121503F77004E6ECE /* IntrinsicTableView.swift */,
				740382D92267D94100A627F4 /* LargeImageTableViewCell.swift */,
				740382DA2267D94100A627F4 /* LargeImageTableViewCell.xib */,
				CE2A9FBD23BFB1BD002BEC1C /* LedgerTableViewCell.swift */,
				CE2A9FBE23BFB1BE002BEC1C /* LedgerTableViewCell.xib */,
				CE1EC8EA20B8A3FF009762BF /* LeftImageTableViewCell.swift */,
				CE1EC8EB20B8A3FF009762BF /* LeftImageTableViewCell.xib */,
				B5BE75DA213F1D1E00909A14 /* OverlayMessageView.swift */,
				B5BE75DC213F1D3D00909A14 /* OverlayMessageView.xib */,
				CE0F17CD22A8105800964A63 /* ReadMoreTableViewCell.swift */,
				CE0F17CE22A8105800964A63 /* ReadMoreTableViewCell.xib */,
				02E6B97623853D81000A36F0 /* SettingTitleAndValueTableViewCell.swift */,
				02E6B97723853D81000A36F0 /* SettingTitleAndValueTableViewCell.xib */,
				744F00D121B582A9007EFA93 /* StarRatingView.swift */,
				D85B8331222FABD1002168F3 /* StatusListTableViewCell.swift */,
				D85B8332222FABD1002168F3 /* StatusListTableViewCell.xib */,
				CE583A052107849F00D73C1C /* SwitchTableViewCell.swift */,
				CE583A062107849F00D73C1C /* SwitchTableViewCell.xib */,
				CE85FD5920F7A7640080B73E /* TableFooterView.swift */,
				CE85FD5B20F7A7740080B73E /* TableFooterView.xib */,
				CE583A092107937F00D73C1C /* TextViewTableViewCell.swift */,
				CE583A0A2107937F00D73C1C /* TextViewTableViewCell.xib */,
				D843D5C922437E59001BFA55 /* TitleAndEditableValueTableViewCell.swift */,
				D843D5CA22437E59001BFA55 /* TitleAndEditableValueTableViewCell.xib */,
				CE22E3F921714776005A6BEF /* TopLeftImageTableViewCell.swift */,
				CE22E3FA21714776005A6BEF /* TopLeftImageTableViewCell.xib */,
				CE1EC8C920B479F1009762BF /* TwoColumnLabelView.swift */,
				CE1EC8C720B478B6009762BF /* TwoColumnLabelView.xib */,
				CE32B10C20BEDE1C006FBCF4 /* TwoColumnSectionHeaderView.swift */,
				CE32B10A20BEDE05006FBCF4 /* TwoColumnSectionHeaderView.xib */,
				CE1D5A53228A0AD200DF3715 /* TwoColumnTableViewCell.swift */,
				CE1D5A54228A0AD200DF3715 /* TwoColumnTableViewCell.xib */,
				CE35F1192343F3B1007B2A6B /* TwoColumnHeadlineFootnoteTableViewCell.swift */,
				CE35F11A2343F3B1007B2A6B /* TwoColumnHeadlineFootnoteTableViewCell.xib */,
				CE27257D21925AE8002B22EB /* ValueOneTableViewCell.swift */,
				CE27257E21925AE8002B22EB /* ValueOneTableViewCell.xib */,
				B5A56BEF219F2CE90065A902 /* VerticalButton.swift */,
				CE227096228F152400C0626C /* WooBasicTableViewCell.swift */,
				CE227098228F180B00C0626C /* WooBasicTableViewCell.xib */,
				0262DA5123A238460029AF30 /* UnitInputTableViewCell.swift */,
				0262DA5223A238460029AF30 /* UnitInputTableViewCell.xib */,
				020BE74B23B1F5EA007FE54C /* TitleAndTextFieldTableViewCell.swift */,
				020BE74C23B1F5EA007FE54C /* TitleAndTextFieldTableViewCell.xib */,
				02F49ADB23BF3A0100FA0BFA /* ErrorSectionHeaderView.swift */,
				02F49ADD23BF3A4100FA0BFA /* ErrorSectionHeaderView.xib */,
				0286B27E23C70557003D784B /* ColumnFlowLayout.swift */,
			);
			path = ReusableViews;
			sourceTree = "<group>";
		};
		CEE006022077D0F80079161F /* Cells */ = {
			isa = PBXGroup;
			children = (
				CE1CCB4A20570B1F000EE3AC /* OrderTableViewCell.swift */,
				B5FD110D21D3CB8500560344 /* OrderTableViewCell.xib */,
			);
			path = Cells;
			sourceTree = "<group>";
		};
		CEEC9B6121E79EBF0055EEF0 /* AppRatings */ = {
			isa = PBXGroup;
			children = (
				CEEC9B6221E79EE00055EEF0 /* AppRatingManager.swift */,
			);
			path = AppRatings;
			sourceTree = "<group>";
		};
		D816DDBA22265D8000903E59 /* ViewRelated */ = {
			isa = PBXGroup;
			children = (
				0290E27C238E5B4A00B5C466 /* ListSelector */,
				0227958E237A5D5200787C63 /* Editor */,
				0269576B237263F3001BA0BF /* Keyboard */,
				02E4FD7F2306AA770049610C /* Dashboard */,
				0269177E23260090002AFC20 /* Products */,
				D85B833E2230F268002168F3 /* SummaryTableViewCellTests.swift */,
				D85B8335222FCDA1002168F3 /* StatusListTableViewCellTests.swift */,
				D816DDBB22265DA300903E59 /* OrderTrackingTableViewCellTests.swift */,
				45C8B25A231521510002FA77 /* CustomerNoteTableViewCellTests.swift */,
				45C8B25C231529410002FA77 /* CustomerInfoTableViewCellTests.swift */,
				45C8B2682316B2440002FA77 /* BillingAddressTableViewCellTests.swift */,
				02FE89C6231FAA4100E85EF8 /* MainTabBarControllerTests+ProductListFeatureFlag.swift */,
			);
			path = ViewRelated;
			sourceTree = "<group>";
		};
		D817585C22BB5E6900289CFE /* Order Details */ = {
			isa = PBXGroup;
			children = (
				CE85535C209B5BB700938BDC /* OrderDetailsViewModel.swift */,
				D817585D22BB5E8700289CFE /* OrderEmailComposer.swift */,
				D817585F22BB614A00289CFE /* OrderMessageComposer.swift */,
				D817586122BB64C300289CFE /* OrderDetailsNotices.swift */,
				D817586322BDD81600289CFE /* OrderDetailsDataSource.swift */,
				D8C11A4D22DD235F00D4A88D /* OrderDetailsResultsControllers.swift */,
				D8C11A5D22E2440400D4A88D /* OrderPaymentDetailsViewModel.swift */,
			);
			path = "Order Details";
			sourceTree = "<group>";
		};
		D85136C7231E128500DD0539 /* Reviews */ = {
			isa = PBXGroup;
			children = (
				D85136C8231E12B600DD0539 /* ReviewViewModelTests.swift */,
			);
			path = Reviews;
			sourceTree = "<group>";
		};
		D8D15F81230A178100D48B3F /* ServiceLocator */ = {
			isa = PBXGroup;
			children = (
				D8C251D1230CA90200F49782 /* StoresManager.swift */,
				D8D15F82230A17A000D48B3F /* ServiceLocator.swift */,
				D8D15F84230A18AB00D48B3F /* Analytics.swift */,
				D8C251D8230D256F00F49782 /* NoticePresenter.swift */,
				D8C251DA230D288A00F49782 /* PushNotesManager.swift */,
				D831E2DB230E0558000037D0 /* Authentication.swift */,
				D831E2DF230E0BA7000037D0 /* Logs.swift */,
				02FE89C8231FB31400E85EF8 /* FeatureFlagService.swift */,
			);
			path = ServiceLocator;
			sourceTree = "<group>";
		};
		F4B77A83B2A3D94EA331691B /* Pods */ = {
			isa = PBXGroup;
			children = (
				90AC1C0B391E04A837BDC64E /* Pods-WooCommerce.debug.xcconfig */,
				33035144757869DE5E4DC88A /* Pods-WooCommerce.release.xcconfig */,
				9D2992FEF3D1246B8CCC2EBB /* Pods-WooCommerceTests.debug.xcconfig */,
				8A659E65308A3D9DD79A95F9 /* Pods-WooCommerceTests.release.xcconfig */,
				25D00C97936D2C6589F8ECE9 /* Pods-WooCommerce.release-alpha.xcconfig */,
				2719B6FD1E6FE78A76B6AC74 /* Pods-WooCommerceTests.release-alpha.xcconfig */,
			);
			name = Pods;
			sourceTree = "<group>";
		};
/* End PBXGroup section */

/* Begin PBXNativeTarget section */
		B56DB3C52049BFAA00D4AA8E /* WooCommerce */ = {
			isa = PBXNativeTarget;
			buildConfigurationList = B56DB3E62049BFAA00D4AA8E /* Build configuration list for PBXNativeTarget "WooCommerce" */;
			buildPhases = (
				91990E72B3E1D58AC13D7628 /* [CP] Check Pods Manifest.lock */,
				B56DB3C22049BFAA00D4AA8E /* Sources */,
				B56DB3C32049BFAA00D4AA8E /* Frameworks */,
				B56DB3C42049BFAA00D4AA8E /* Resources */,
				B5650B1020A4CD7F009702D0 /* Embed Frameworks */,
				B7A94351C1ADC31EA528B895 /* [CP] Embed Pods Frameworks */,
				CE1445302188ED0300A991D8 /* Zendesk Strip Frameworks */,
				8D8E4AE002344B3131D3EB29 /* [CP] Copy Pods Resources */,
			);
			buildRules = (
			);
			dependencies = (
				B55D4C1520B6131400D7A50F /* PBXTargetDependency */,
			);
			name = WooCommerce;
			productName = WooCommerce;
			productReference = B56DB3C62049BFAA00D4AA8E /* WooCommerce.app */;
			productType = "com.apple.product-type.application";
		};
		B56DB3DC2049BFAA00D4AA8E /* WooCommerceTests */ = {
			isa = PBXNativeTarget;
			buildConfigurationList = B56DB3E92049BFAA00D4AA8E /* Build configuration list for PBXNativeTarget "WooCommerceTests" */;
			buildPhases = (
				E8FC62641D61F33F705BC760 /* [CP] Check Pods Manifest.lock */,
				B56DB3D92049BFAA00D4AA8E /* Sources */,
				B56DB3DA2049BFAA00D4AA8E /* Frameworks */,
				B56DB3DB2049BFAA00D4AA8E /* Resources */,
			);
			buildRules = (
			);
			dependencies = (
				B56DB3DF2049BFAA00D4AA8E /* PBXTargetDependency */,
			);
			name = WooCommerceTests;
			productName = WooCommerceTests;
			productReference = B56DB3DD2049BFAA00D4AA8E /* WooCommerceTests.xctest */;
			productType = "com.apple.product-type.bundle.unit-test";
		};
/* End PBXNativeTarget section */

/* Begin PBXProject section */
		B56DB3BE2049BFAA00D4AA8E /* Project object */ = {
			isa = PBXProject;
			attributes = {
				LastSwiftUpdateCheck = 0920;
				LastUpgradeCheck = 1010;
				ORGANIZATIONNAME = Automattic;
				TargetAttributes = {
					B55D4C0F20B612F300D7A50F = {
						CreatedOnToolsVersion = 9.3.1;
						ProvisioningStyle = Automatic;
					};
					B56DB3C52049BFAA00D4AA8E = {
						CreatedOnToolsVersion = 9.2;
						LastSwiftMigration = 1020;
						ProvisioningStyle = Manual;
						SystemCapabilities = {
							com.apple.BackgroundModes = {
								enabled = 1;
							};
							com.apple.Keychain = {
								enabled = 1;
							};
							com.apple.Push = {
								enabled = 1;
							};
							com.apple.iCloud = {
								enabled = 1;
							};
						};
					};
					B56DB3DC2049BFAA00D4AA8E = {
						CreatedOnToolsVersion = 9.2;
						LastSwiftMigration = 1020;
						ProvisioningStyle = Automatic;
						TestTargetID = B56DB3C52049BFAA00D4AA8E;
					};
				};
			};
			buildConfigurationList = B56DB3C12049BFAA00D4AA8E /* Build configuration list for PBXProject "WooCommerce" */;
			compatibilityVersion = "Xcode 8.0";
			developmentRegion = en;
			hasScannedForEncodings = 0;
			knownRegions = (
				en,
				Base,
				ar,
				de,
				id,
				es,
				it,
				ko,
				he,
				ja,
				fr,
				"zh-Hant",
				ru,
				tr,
				sv,
				"pt-BR",
				"zh-Hans",
				nl,
			);
			mainGroup = B56DB3BD2049BFAA00D4AA8E;
			productRefGroup = B56DB3C72049BFAA00D4AA8E /* Products */;
			projectDirPath = "";
			projectRoot = "";
			targets = (
				B56DB3C52049BFAA00D4AA8E /* WooCommerce */,
				B56DB3DC2049BFAA00D4AA8E /* WooCommerceTests */,
				B55D4C0F20B612F300D7A50F /* GenerateCredentials */,
			);
		};
/* End PBXProject section */

/* Begin PBXResourcesBuildPhase section */
		B56DB3C42049BFAA00D4AA8E /* Resources */ = {
			isa = PBXResourcesBuildPhase;
			buildActionMask = 2147483647;
			files = (
				B56DB3D72049BFAA00D4AA8E /* LaunchScreen.storyboard in Resources */,
				CE583A0C2107937F00D73C1C /* TextViewTableViewCell.xib in Resources */,
				D843D5CC22437E59001BFA55 /* TitleAndEditableValueTableViewCell.xib in Resources */,
				B560D68A2195BD100027BB7E /* NoteDetailsCommentTableViewCell.xib in Resources */,
				CE0F17D022A8105800964A63 /* ReadMoreTableViewCell.xib in Resources */,
				CE1D5A5A228A1C2C00DF3715 /* ProductReviewsTableViewCell.xib in Resources */,
				B5A8F8AF20B88DCC00D211DE /* LoginPrologueViewController.xib in Resources */,
				0262DA5923A23AC80029AF30 /* ProductShippingSettingsViewController.xib in Resources */,
				74E0F441211C9AE600A79CCE /* PeriodDataViewController.xib in Resources */,
				B5F571B021BF149D0010D1B8 /* o.caf in Resources */,
				022BF7FE23B9D708000A1DFB /* InProgressViewController.xib in Resources */,
				45AE582D230D9D35001901E3 /* OrderNoteHeaderTableViewCell.xib in Resources */,
				B5D1AFC820BC7B9600DB0E8C /* StorePickerViewController.xib in Resources */,
				CE1D5A56228A0AD200DF3715 /* TwoColumnTableViewCell.xib in Resources */,
				B57C744320F54F1C00EEFC87 /* AccountHeaderView.xib in Resources */,
				D843D5D422485009001BFA55 /* ShipmentProvidersViewController.xib in Resources */,
				028BAC4522F3AE5C008BB4AF /* StoreStatsV4PeriodViewController.xib in Resources */,
				CE227099228F180B00C0626C /* WooBasicTableViewCell.xib in Resources */,
				93BCF01F20DC2CE200EBF7A1 /* bash_secrets.tpl in Resources */,
				02162727237963AF000208D2 /* ProductFormViewController.xib in Resources */,
				B56DB3D42049BFAA00D4AA8E /* Assets.xcassets in Resources */,
				CE2A9FCF23C4F2C8002BEC1C /* RefundedProductsViewController.xib in Resources */,
				B573B1A0219DC2690081C78C /* Localizable.strings in Resources */,
				B559EBAF20A0BF8F00836CD4 /* README.md in Resources */,
				CE583A082107849F00D73C1C /* SwitchTableViewCell.xib in Resources */,
				CE22571B20E16FBC0037F478 /* LeftImageTableViewCell.xib in Resources */,
				8CD41D4A21F8A7E300CF3C2B /* RELEASE-NOTES.txt in Resources */,
				B5F8B7E5219478FA00DAB7E2 /* ReviewDetailsViewController.xib in Resources */,
				B5FD111221D3CE7700560344 /* NewNoteViewController.xib in Resources */,
				D843D5C822434A08001BFA55 /* ManualTrackingViewController.xib in Resources */,
				7441EBCA226A71AA008BF83D /* TitleBodyTableViewCell.xib in Resources */,
				740382DC2267D94100A627F4 /* LargeImageTableViewCell.xib in Resources */,
				CE22E3FC21714776005A6BEF /* TopLeftImageTableViewCell.xib in Resources */,
				B5D1AFB420BC445A00DB0E8C /* Images.xcassets in Resources */,
				CEE005F62076C4040079161F /* Orders.storyboard in Resources */,
				CE85FD5C20F7A7740080B73E /* TableFooterView.xib in Resources */,
				B57C744C20F564B400EEFC87 /* EmptyStoresTableViewCell.xib in Resources */,
				028296ED237D28B600E84012 /* TextViewViewController.xib in Resources */,
				B59C09DC2188D70200AB41D6 /* Notifications.storyboard in Resources */,
				451A04F52386F7C900E368C9 /* AddProductImageCollectionViewCell.xib in Resources */,
				02E6B97923853D81000A36F0 /* SettingTitleAndValueTableViewCell.xib in Resources */,
				CE37C04522984E81008DCB39 /* PickListTableViewCell.xib in Resources */,
				D85B8334222FABD1002168F3 /* StatusListTableViewCell.xib in Resources */,
				45B9C63F23A8E50D007FC4C5 /* ProductPriceSettingsViewController.xib in Resources */,
				B5F571A621BEC92A0010D1B8 /* NoteDetailsHeaderPlainTableViewCell.xib in Resources */,
				B5F355F121CD504400A7077A /* SearchViewController.xib in Resources */,
				CE1EC8F020B8A408009762BF /* OrderNoteTableViewCell.xib in Resources */,
				B55D4BFD20B5CDE700D7A50F /* replace_secrets.rb in Resources */,
				020BE74E23B1F5EB007FE54C /* TitleAndTextFieldTableViewCell.xib in Resources */,
				74A95B5821C403EA00FEE953 /* pure-min.css in Resources */,
				0262DA5423A238460029AF30 /* UnitInputTableViewCell.xib in Resources */,
				B5BE75DD213F1D3D00909A14 /* OverlayMessageView.xib in Resources */,
				02F4F510237AFC1E00E13A9C /* ImageAndTitleAndTextTableViewCell.xib in Resources */,
				45FBDF39238D3F8800127F77 /* ExtendedAddProductImageCollectionViewCell.xib in Resources */,
				D8149F542251CFE60006A245 /* EditableOrderTrackingTableViewCell.xib in Resources */,
				D81D9229222E7F0800FFA585 /* OrderStatusListViewController.xib in Resources */,
				748D34DE214828DD00E21A2F /* TopPerformerDataViewController.xib in Resources */,
				CEE006062077D1280079161F /* SummaryTableViewCell.xib in Resources */,
				CE8CCD44239AC06E009DBD22 /* RefundDetailsViewController.xib in Resources */,
				D8915DBF23729CFB00F63762 /* ColorPalette.xcassets in Resources */,
				CE24BCD0212DE8A6001CD12E /* HeadlineLabelTableViewCell.xib in Resources */,
				B559EBB020A0BF8F00836CD4 /* LICENSE in Resources */,
				74EC34A9225FE69C004BBC2E /* ProductDetailsViewController.xib in Resources */,
				CE32B10B20BEDE05006FBCF4 /* TwoColumnSectionHeaderView.xib in Resources */,
				B5FD110E21D3CB8500560344 /* OrderTableViewCell.xib in Resources */,
				D83C129F22250BF0004CA04C /* OrderTrackingTableViewCell.xib in Resources */,
				B59D1EE121907304009D1978 /* ProductReviewTableViewCell.xib in Resources */,
				021E2A1823A9FE5A00B1DE07 /* ProductInventorySettingsViewController.xib in Resources */,
				0290E270238E3CE400B5C466 /* ListSelectorViewController.xib in Resources */,
				B59D1EE821908A08009D1978 /* Noticons.ttf in Resources */,
				D81F2D35225F0CF70084BF9C /* EmptyListMessageWithActionView.xib in Resources */,
				0290E276238E4F8100B5C466 /* PaginatedListSelectorViewController.xib in Resources */,
				026CF63B237E9ABE009563D4 /* ProductVariationsViewController.xib in Resources */,
				CE27258021925AE8002B22EB /* ValueOneTableViewCell.xib in Resources */,
				451A04F12386F7B500E368C9 /* ProductImageCollectionViewCell.xib in Resources */,
				B5A82EE521025E550053ADC8 /* FulfillViewController.xib in Resources */,
				45C8B26223155CBC0002FA77 /* BillingInformationViewController.xib in Resources */,
				02482A8C237BE8C7007E73ED /* LinkSettingsViewController.xib in Resources */,
				740ADFE521C33688009EE5A9 /* licenses.html in Resources */,
				CE2A9FC023BFB1BE002BEC1C /* LedgerTableViewCell.xib in Resources */,
				45C8B2592313FA570002FA77 /* CustomerNoteTableViewCell.xib in Resources */,
				02F49ADE23BF3A4100FA0BFA /* ErrorSectionHeaderView.xib in Resources */,
				B554016B2170D6010067DC90 /* ChartPlaceholderView.xib in Resources */,
				CE32B11620BF8779006FBCF4 /* FulfillButtonTableViewCell.xib in Resources */,
				45C8B2672316AB460002FA77 /* BillingAddressTableViewCell.xib in Resources */,
				B557652D20F6827900185843 /* StoreTableViewCell.xib in Resources */,
				7493BB8F2149852A003071A9 /* TopPerformersHeaderView.xib in Resources */,
				CE21B3E120FFC59700A259D5 /* ProductDetailsTableViewCell.xib in Resources */,
				CE35F11C2343F3B1007B2A6B /* TwoColumnHeadlineFootnoteTableViewCell.xib in Resources */,
				451A04E72386CE8700E368C9 /* ProductImagesHeaderTableViewCell.xib in Resources */,
				CE85FD5320F677770080B73E /* Dashboard.storyboard in Resources */,
				B56DB3CF2049BFAA00D4AA8E /* Main.storyboard in Resources */,
				CE21B3D820FE669A00A259D5 /* BasicTableViewCell.xib in Resources */,
				74334F37214AB130006D6AC5 /* ProductTableViewCell.xib in Resources */,
				CE1EC8C820B478B6009762BF /* TwoColumnLabelView.xib in Resources */,
				CE855365209BA6A700938BDC /* CustomerInfoTableViewCell.xib in Resources */,
				74F9E9CD214C036400A3F2D2 /* NoPeriodDataTableViewCell.xib in Resources */,
				D83F5931225B269C00626E75 /* DatePickerTableViewCell.xib in Resources */,
			);
			runOnlyForDeploymentPostprocessing = 0;
		};
		B56DB3DB2049BFAA00D4AA8E /* Resources */ = {
			isa = PBXResourcesBuildPhase;
			buildActionMask = 2147483647;
			files = (
				9379E1A5225536AD006A6BE4 /* TestAssets.xcassets in Resources */,
				9379E1A32255365F006A6BE4 /* TestingMode.storyboard in Resources */,
				B5F571A921BEECA50010D1B8 /* Responses in Resources */,
			);
			runOnlyForDeploymentPostprocessing = 0;
		};
/* End PBXResourcesBuildPhase section */

/* Begin PBXShellScriptBuildPhase section */
		8D8E4AE002344B3131D3EB29 /* [CP] Copy Pods Resources */ = {
			isa = PBXShellScriptBuildPhase;
			buildActionMask = 2147483647;
			files = (
			);
			inputPaths = (
				"${PODS_ROOT}/Target Support Files/Pods-WooCommerce/Pods-WooCommerce-resources.sh",
				"${PODS_ROOT}/GoogleSignIn/Resources/GoogleSignIn.bundle",
				"${PODS_CONFIGURATION_BUILD_DIR}/WordPressAuthenticator/WordPressAuthenticatorResources.bundle",
			);
			name = "[CP] Copy Pods Resources";
			outputPaths = (
				"${TARGET_BUILD_DIR}/${UNLOCALIZED_RESOURCES_FOLDER_PATH}/GoogleSignIn.bundle",
				"${TARGET_BUILD_DIR}/${UNLOCALIZED_RESOURCES_FOLDER_PATH}/WordPressAuthenticatorResources.bundle",
			);
			runOnlyForDeploymentPostprocessing = 0;
			shellPath = /bin/sh;
			shellScript = "\"${PODS_ROOT}/Target Support Files/Pods-WooCommerce/Pods-WooCommerce-resources.sh\"\n";
			showEnvVarsInLog = 0;
		};
		91990E72B3E1D58AC13D7628 /* [CP] Check Pods Manifest.lock */ = {
			isa = PBXShellScriptBuildPhase;
			buildActionMask = 2147483647;
			files = (
			);
			inputPaths = (
				"${PODS_PODFILE_DIR_PATH}/Podfile.lock",
				"${PODS_ROOT}/Manifest.lock",
			);
			name = "[CP] Check Pods Manifest.lock";
			outputPaths = (
				"$(DERIVED_FILE_DIR)/Pods-WooCommerce-checkManifestLockResult.txt",
			);
			runOnlyForDeploymentPostprocessing = 0;
			shellPath = /bin/sh;
			shellScript = "diff \"${PODS_PODFILE_DIR_PATH}/Podfile.lock\" \"${PODS_ROOT}/Manifest.lock\" > /dev/null\nif [ $? != 0 ] ; then\n    # print error to STDERR\n    echo \"error: The sandbox is not in sync with the Podfile.lock. Run 'pod install' or update your CocoaPods installation.\" >&2\n    exit 1\nfi\n# This output is used by Xcode 'outputs' to avoid re-running this script phase.\necho \"SUCCESS\" > \"${SCRIPT_OUTPUT_FILE_0}\"\n";
			showEnvVarsInLog = 0;
		};
		B55D4C1320B612FE00D7A50F /* ShellScript */ = {
			isa = PBXShellScriptBuildPhase;
			buildActionMask = 2147483647;
			files = (
			);
			inputPaths = (
				"$(SRCROOT)/Credentials/replace_secrets.rb",
				"$(SRCROOT)/Credentials/ApiCredentials.tpl",
				"$(SRCROOT)/Credentials/InfoPlist.tpl",
				"$(SRCROOT)/../.configure-files/woo_app_credentials.json",
				"$(SRCROOT)/Credentials/Templates/APICredentials-Template.swift",
				"$(SRCROOT)/Credentials/Templates/InfoPlist-Template.h",
			);
			outputPaths = (
				"$(SRCROOT)/DerivedSources/ApiCredentials.swift",
				"$(SRCROOT)/DerivedSources/InfoPlist.h",
			);
			runOnlyForDeploymentPostprocessing = 0;
			shellPath = /bin/sh;
			shellScript = "$SRCROOT/../Scripts/build-phases/generate-credentials.sh\n";
		};
		B7A94351C1ADC31EA528B895 /* [CP] Embed Pods Frameworks */ = {
			isa = PBXShellScriptBuildPhase;
			buildActionMask = 2147483647;
			files = (
			);
			inputPaths = (
				"${PODS_ROOT}/Target Support Files/Pods-WooCommerce/Pods-WooCommerce-frameworks.sh",
				"${BUILT_PRODUCTS_DIR}/1PasswordExtension/OnePasswordExtension.framework",
				"${BUILT_PRODUCTS_DIR}/Alamofire/Alamofire.framework",
				"${BUILT_PRODUCTS_DIR}/Automattic-Tracks-iOS/AutomatticTracks.framework",
				"${BUILT_PRODUCTS_DIR}/Charts/Charts.framework",
				"${BUILT_PRODUCTS_DIR}/CocoaLumberjack/CocoaLumberjack.framework",
				"${BUILT_PRODUCTS_DIR}/FormatterKit/FormatterKit.framework",
				"${BUILT_PRODUCTS_DIR}/GTMSessionFetcher/GTMSessionFetcher.framework",
				"${BUILT_PRODUCTS_DIR}/GoogleToolboxForMac/GoogleToolboxForMac.framework",
				"${BUILT_PRODUCTS_DIR}/Gridicons/Gridicons.framework",
				"${BUILT_PRODUCTS_DIR}/KeychainAccess/KeychainAccess.framework",
				"${BUILT_PRODUCTS_DIR}/Kingfisher/Kingfisher.framework",
				"${BUILT_PRODUCTS_DIR}/NSObject-SafeExpectations/NSObject_SafeExpectations.framework",
				"${BUILT_PRODUCTS_DIR}/NSURL+IDN/NSURL_IDN.framework",
				"${BUILT_PRODUCTS_DIR}/Reachability/Reachability.framework",
				"${BUILT_PRODUCTS_DIR}/SVProgressHUD/SVProgressHUD.framework",
				"${BUILT_PRODUCTS_DIR}/Sentry/Sentry.framework",
				"${BUILT_PRODUCTS_DIR}/UIDeviceIdentifier/UIDeviceIdentifier.framework",
				"${BUILT_PRODUCTS_DIR}/WPMediaPicker/WPMediaPicker.framework",
				"${BUILT_PRODUCTS_DIR}/WordPress-Aztec-iOS/Aztec.framework",
				"${BUILT_PRODUCTS_DIR}/WordPress-Editor-iOS/WordPressEditor.framework",
				"${BUILT_PRODUCTS_DIR}/WordPressKit/WordPressKit.framework",
				"${BUILT_PRODUCTS_DIR}/WordPressShared/WordPressShared.framework",
				"${BUILT_PRODUCTS_DIR}/WordPressUI/WordPressUI.framework",
				"${BUILT_PRODUCTS_DIR}/Wormholy/Wormholy.framework",
				"${BUILT_PRODUCTS_DIR}/XLPagerTabStrip/XLPagerTabStrip.framework",
				"${PODS_ROOT}/ZendeskSDK/ZendeskSDK/5.1/ZendeskCoreSDK.framework",
				"${PODS_ROOT}/ZendeskSDK/ZendeskSDK/5.1/ZendeskProviderSDK.framework",
				"${PODS_ROOT}/ZendeskSDK/ZendeskSDK/5.1/ZendeskSDK.framework",
				"${PODS_ROOT}/ZendeskSDK/ZendeskSDK/5.1/CommonUISDK.framework",
				"${BUILT_PRODUCTS_DIR}/lottie-ios/Lottie.framework",
				"${BUILT_PRODUCTS_DIR}/wpxmlrpc/wpxmlrpc.framework",
			);
			name = "[CP] Embed Pods Frameworks";
			outputPaths = (
				"${TARGET_BUILD_DIR}/${FRAMEWORKS_FOLDER_PATH}/OnePasswordExtension.framework",
				"${TARGET_BUILD_DIR}/${FRAMEWORKS_FOLDER_PATH}/Alamofire.framework",
				"${TARGET_BUILD_DIR}/${FRAMEWORKS_FOLDER_PATH}/AutomatticTracks.framework",
				"${TARGET_BUILD_DIR}/${FRAMEWORKS_FOLDER_PATH}/Charts.framework",
				"${TARGET_BUILD_DIR}/${FRAMEWORKS_FOLDER_PATH}/CocoaLumberjack.framework",
				"${TARGET_BUILD_DIR}/${FRAMEWORKS_FOLDER_PATH}/FormatterKit.framework",
				"${TARGET_BUILD_DIR}/${FRAMEWORKS_FOLDER_PATH}/GTMSessionFetcher.framework",
				"${TARGET_BUILD_DIR}/${FRAMEWORKS_FOLDER_PATH}/GoogleToolboxForMac.framework",
				"${TARGET_BUILD_DIR}/${FRAMEWORKS_FOLDER_PATH}/Gridicons.framework",
				"${TARGET_BUILD_DIR}/${FRAMEWORKS_FOLDER_PATH}/KeychainAccess.framework",
				"${TARGET_BUILD_DIR}/${FRAMEWORKS_FOLDER_PATH}/Kingfisher.framework",
				"${TARGET_BUILD_DIR}/${FRAMEWORKS_FOLDER_PATH}/NSObject_SafeExpectations.framework",
				"${TARGET_BUILD_DIR}/${FRAMEWORKS_FOLDER_PATH}/NSURL_IDN.framework",
				"${TARGET_BUILD_DIR}/${FRAMEWORKS_FOLDER_PATH}/Reachability.framework",
				"${TARGET_BUILD_DIR}/${FRAMEWORKS_FOLDER_PATH}/SVProgressHUD.framework",
				"${TARGET_BUILD_DIR}/${FRAMEWORKS_FOLDER_PATH}/Sentry.framework",
				"${TARGET_BUILD_DIR}/${FRAMEWORKS_FOLDER_PATH}/UIDeviceIdentifier.framework",
				"${TARGET_BUILD_DIR}/${FRAMEWORKS_FOLDER_PATH}/WPMediaPicker.framework",
				"${TARGET_BUILD_DIR}/${FRAMEWORKS_FOLDER_PATH}/Aztec.framework",
				"${TARGET_BUILD_DIR}/${FRAMEWORKS_FOLDER_PATH}/WordPressEditor.framework",
				"${TARGET_BUILD_DIR}/${FRAMEWORKS_FOLDER_PATH}/WordPressKit.framework",
				"${TARGET_BUILD_DIR}/${FRAMEWORKS_FOLDER_PATH}/WordPressShared.framework",
				"${TARGET_BUILD_DIR}/${FRAMEWORKS_FOLDER_PATH}/WordPressUI.framework",
				"${TARGET_BUILD_DIR}/${FRAMEWORKS_FOLDER_PATH}/Wormholy.framework",
				"${TARGET_BUILD_DIR}/${FRAMEWORKS_FOLDER_PATH}/XLPagerTabStrip.framework",
				"${TARGET_BUILD_DIR}/${FRAMEWORKS_FOLDER_PATH}/ZendeskCoreSDK.framework",
				"${TARGET_BUILD_DIR}/${FRAMEWORKS_FOLDER_PATH}/ZendeskProviderSDK.framework",
				"${TARGET_BUILD_DIR}/${FRAMEWORKS_FOLDER_PATH}/ZendeskSDK.framework",
				"${TARGET_BUILD_DIR}/${FRAMEWORKS_FOLDER_PATH}/CommonUISDK.framework",
				"${TARGET_BUILD_DIR}/${FRAMEWORKS_FOLDER_PATH}/Lottie.framework",
				"${TARGET_BUILD_DIR}/${FRAMEWORKS_FOLDER_PATH}/wpxmlrpc.framework",
			);
			runOnlyForDeploymentPostprocessing = 0;
			shellPath = /bin/sh;
			shellScript = "\"${PODS_ROOT}/Target Support Files/Pods-WooCommerce/Pods-WooCommerce-frameworks.sh\"\n";
			showEnvVarsInLog = 0;
		};
		CE1445302188ED0300A991D8 /* Zendesk Strip Frameworks */ = {
			isa = PBXShellScriptBuildPhase;
			buildActionMask = 2147483647;
			files = (
			);
			inputPaths = (
			);
			name = "Zendesk Strip Frameworks";
			outputPaths = (
			);
			runOnlyForDeploymentPostprocessing = 0;
			shellPath = /bin/sh;
			shellScript = "# Per Zendesk documentation (https://developer.zendesk.com/embeddables/docs/ios_support_sdk/sdk_add#adding-the-sdk-with-cocoapods):\n# This script should be the last step in your projects \"Build Phases\".\n# This step is required to work around an App store submission bug when archiving universal binaries.\n\nbash \"${BUILT_PRODUCTS_DIR}/${FRAMEWORKS_FOLDER_PATH}/ZendeskCoreSDK.framework/strip-frameworks.sh\"\n";
		};
		E8FC62641D61F33F705BC760 /* [CP] Check Pods Manifest.lock */ = {
			isa = PBXShellScriptBuildPhase;
			buildActionMask = 2147483647;
			files = (
			);
			inputPaths = (
				"${PODS_PODFILE_DIR_PATH}/Podfile.lock",
				"${PODS_ROOT}/Manifest.lock",
			);
			name = "[CP] Check Pods Manifest.lock";
			outputPaths = (
				"$(DERIVED_FILE_DIR)/Pods-WooCommerceTests-checkManifestLockResult.txt",
			);
			runOnlyForDeploymentPostprocessing = 0;
			shellPath = /bin/sh;
			shellScript = "diff \"${PODS_PODFILE_DIR_PATH}/Podfile.lock\" \"${PODS_ROOT}/Manifest.lock\" > /dev/null\nif [ $? != 0 ] ; then\n    # print error to STDERR\n    echo \"error: The sandbox is not in sync with the Podfile.lock. Run 'pod install' or update your CocoaPods installation.\" >&2\n    exit 1\nfi\n# This output is used by Xcode 'outputs' to avoid re-running this script phase.\necho \"SUCCESS\" > \"${SCRIPT_OUTPUT_FILE_0}\"\n";
			showEnvVarsInLog = 0;
		};
/* End PBXShellScriptBuildPhase section */

/* Begin PBXSourcesBuildPhase section */
		B56DB3C22049BFAA00D4AA8E /* Sources */ = {
			isa = PBXSourcesBuildPhase;
			buildActionMask = 2147483647;
			files = (
				B5F571A421BEC90D0010D1B8 /* NoteDetailsHeaderPlainTableViewCell.swift in Sources */,
				D817585E22BB5E8700289CFE /* OrderEmailComposer.swift in Sources */,
				024DF3092372CA00006658FE /* EditorViewProperties.swift in Sources */,
				CE85535D209B5BB700938BDC /* OrderDetailsViewModel.swift in Sources */,
				CE21B3E020FFC59700A259D5 /* ProductDetailsTableViewCell.swift in Sources */,
				B509FED121C041DF000076A9 /* Locale+Woo.swift in Sources */,
				B5DB01B52114AB2D00A4F797 /* CrashLogging.swift in Sources */,
				024DF31E23743045006658FE /* TextList+AztecFormatting.swift in Sources */,
				0260F40123224E8100EDA10A /* ProductsViewController.swift in Sources */,
				02D45647231CB1FB008CF0A9 /* UIImage+Dot.swift in Sources */,
				7459A6C621B0680300F83A78 /* RequirementsChecker.swift in Sources */,
				CE1D5A55228A0AD200DF3715 /* TwoColumnTableViewCell.swift in Sources */,
				74460D4222289C7A00D7316A /* StorePickerCoordinator.swift in Sources */,
				CE15524A21FFB10100EAA690 /* ApplicationLogViewController.swift in Sources */,
				02CA63DD23D1ADD100BBF148 /* MediaPickingContext.swift in Sources */,
				02CA63DB23D1ADD100BBF148 /* MediaPickingCoordinator.swift in Sources */,
				B59D49CD219B587E006BF0AD /* UILabel+OrderStatus.swift in Sources */,
				02913E9723A774E600707A0C /* DecimalInputFormatter.swift in Sources */,
				0216271E2375044D000208D2 /* AztecFormatBar+Update.swift in Sources */,
				026CF63A237E9ABE009563D4 /* ProductVariationsViewController.swift in Sources */,
				459097F823CDE47F00DEA9E0 /* UIAlertController+Helpers.swift in Sources */,
				CE32B11A20BF8E32006FBCF4 /* UIButton+Helpers.swift in Sources */,
				CE0F17D222A8308900964A63 /* FancyAlertController+PurchaseNote.swift in Sources */,
				B59D1EEA2190AE96009D1978 /* StorageNote+Woo.swift in Sources */,
				024DF3072372C18D006658FE /* AztecUIConfigurator.swift in Sources */,
				020BE74823B05CF2007FE54C /* ProductInventoryEditableData.swift in Sources */,
				0285BF7022FBD91C003A2525 /* TopPerformersSectionHeaderView.swift in Sources */,
				D8736B5322EF4F5900A14A29 /* NotificationsBadgeController.swift in Sources */,
				B541B220218A007C008FE7C1 /* NSMutableParagraphStyle+Helpers.swift in Sources */,
				45AE582C230D9D35001901E3 /* OrderNoteHeaderTableViewCell.swift in Sources */,
				CE583A0B2107937F00D73C1C /* TextViewTableViewCell.swift in Sources */,
				B557652B20F681E800185843 /* StoreTableViewCell.swift in Sources */,
				D8C11A4E22DD235F00D4A88D /* OrderDetailsResultsControllers.swift in Sources */,
				D8C251D9230D256F00F49782 /* NoticePresenter.swift in Sources */,
				74460D4022289B7600D7316A /* Coordinator.swift in Sources */,
				B57C743D20F5493300EEFC87 /* AccountHeaderView.swift in Sources */,
				D8C251D2230CA90200F49782 /* StoresManager.swift in Sources */,
				024DF31F23743045006658FE /* Header+AztecFormatting.swift in Sources */,
				CE7E780E23AAE96F00BC5C54 /* OrderItemRefundViewModel.swift in Sources */,
				B50911312049E27A007D25DC /* OrdersViewController.swift in Sources */,
				B5A8F8AD20B88D9900D211DE /* LoginPrologueViewController.swift in Sources */,
				B5D1AFC620BC7B7300DB0E8C /* StorePickerViewController.swift in Sources */,
				0240B3AC230A910C000A866C /* StoreStatsV4ChartAxisHelper.swift in Sources */,
				74D0A5302139CF1300E2919F /* String+Helpers.swift in Sources */,
				0286B27F23C70557003D784B /* ColumnFlowLayout.swift in Sources */,
				7435E58E21C0151B00216F0F /* OrderNote+Woo.swift in Sources */,
				451A04F42386F7C900E368C9 /* AddProductImageCollectionViewCell.swift in Sources */,
				D843D5CB22437E59001BFA55 /* TitleAndEditableValueTableViewCell.swift in Sources */,
				025B1748237A92D800C780B4 /* ProductFormSection+ReusableTableRow.swift in Sources */,
				B5A8F8A920B84D3F00D211DE /* ApiCredentials.swift in Sources */,
				02305352237454C700487A64 /* AztecHorizontalRulerFormatBarCommand.swift in Sources */,
				B5DBF3C520E148E000B53AED /* DeauthenticatedState.swift in Sources */,
				021E2A1A23AA07F800B1DE07 /* Product+InventorySettingsViewModels.swift in Sources */,
				CE2A9FC623BFFADE002BEC1C /* RefundedProductsViewModel.swift in Sources */,
				02E4FD7A230688BA0049610C /* OrderStatsV4Interval+Chart.swift in Sources */,
				CE2A9FD023C4F2C8002BEC1C /* RefundedProductsViewController.swift in Sources */,
				0262DA5823A23AC80029AF30 /* ProductShippingSettingsViewController.swift in Sources */,
				748C7782211E294000814F2C /* Double+Woo.swift in Sources */,
				D8915DC32372C9EF00F63762 /* UIColor+ColorStudio.swift in Sources */,
				024DF31623742BB6006658FE /* AztecStrikethroughFormatBarCommand.swift in Sources */,
				D817586222BB64C300289CFE /* OrderDetailsNotices.swift in Sources */,
				0282DD94233C9465006A5FDB /* SearchUICommand.swift in Sources */,
				028BAC4722F3B550008BB4AF /* StatsTimeRangeV4+UI.swift in Sources */,
				024DF32123744798006658FE /* AztecFormatBarCommandCoordinator.swift in Sources */,
				B5AA7B3F20ED81C2004DA14F /* UserDefaults+Woo.swift in Sources */,
				0274C25423162FB200EF1E40 /* DashboardTopBannerFactory.swift in Sources */,
				B58B4AB22108F01700076FDD /* NoticeView.swift in Sources */,
				B59D1EE321907C7B009D1978 /* NSAttributedString+Helpers.swift in Sources */,
				74B5713621CD7604008F9B8E /* SharingHelper.swift in Sources */,
				D8149F532251CFE60006A245 /* EditableOrderTrackingTableViewCell.swift in Sources */,
				024DF30B23742297006658FE /* AztecFormatBarCommand.swift in Sources */,
				028BAC4222F30B05008BB4AF /* StoreStatsV4PeriodViewController.swift in Sources */,
				740987B321B87760000E4C80 /* FancyAnimatedButton+Woo.swift in Sources */,
				B511ED27218A660E005787DC /* StringDescriptor.swift in Sources */,
				B5F355EF21CD500200A7077A /* SearchViewController.swift in Sources */,
				B55D4C2720B717C000D7A50F /* UserAgent.swift in Sources */,
				451A04EC2386D2B300E368C9 /* ProductImagesCollectionViewDataSource.swift in Sources */,
				D8C2A28823190B2300F503E9 /* StorageProductReview+Woo.swift in Sources */,
				02784A03238B8BC800BDD6A8 /* UIView+Border.swift in Sources */,
				CE1CCB402056F21C000EE3AC /* Style.swift in Sources */,
				02E6B97823853D81000A36F0 /* SettingTitleAndValueTableViewCell.swift in Sources */,
				D85B8333222FABD1002168F3 /* StatusListTableViewCell.swift in Sources */,
				CE22E3F72170E23C005A6BEF /* PrivacySettingsViewController.swift in Sources */,
				B58B4AB32108F01700076FDD /* DefaultNoticePresenter.swift in Sources */,
				CE21B3D720FE669A00A259D5 /* BasicTableViewCell.swift in Sources */,
				451A04EA2386D28300E368C9 /* ProductImagesViewModel.swift in Sources */,
				D843D5D92248EE91001BFA55 /* ManualTrackingViewModel.swift in Sources */,
				B57B678A2107546E00AF8905 /* Address+Woo.swift in Sources */,
				747AA0892107CEC60047A89B /* AnalyticsProvider.swift in Sources */,
				B5DBF3CB20E149CC00B53AED /* AuthenticatedState.swift in Sources */,
				B53B3F39219C817800DF1EB6 /* UIStoryboard+Woo.swift in Sources */,
				021E2A1723A9FE5A00B1DE07 /* ProductInventorySettingsViewController.swift in Sources */,
				020F41E823176F8E00776C4D /* TopBannerPresenter.swift in Sources */,
				02F4F50B237AEB8A00E13A9C /* ProductFormTableViewDataSource.swift in Sources */,
				B57C5C9621B80E5500FF82B2 /* Dictionary+Woo.swift in Sources */,
				CE27257F21925AE8002B22EB /* ValueOneTableViewCell.swift in Sources */,
				028296EC237D28B600E84012 /* TextViewViewController.swift in Sources */,
				454B28BE23BF63C600CD2091 /* DateIntervalFormatter+Helpers.swift in Sources */,
				024DF3052372ADCD006658FE /* KeyboardScrollable.swift in Sources */,
				0290E27A238E590500B5C466 /* ListSelectorViewProperties.swift in Sources */,
				B555530F21B57DE700449E71 /* ApplicationAdapter.swift in Sources */,
				029D444E22F141CD00DEFA8A /* DashboardStatsV3ViewController.swift in Sources */,
				747AA08B2107CF8D0047A89B /* TracksProvider.swift in Sources */,
				CE1EC8F120B8A408009762BF /* OrderNoteTableViewCell.swift in Sources */,
				D8C11A5E22E2440400D4A88D /* OrderPaymentDetailsViewModel.swift in Sources */,
				0282DD9A233CA32D006A5FDB /* OrderSearchCellViewModel.swift in Sources */,
				021E2A1E23AA24C600B1DE07 /* StringInputFormatter.swift in Sources */,
				D8D15F83230A17A000D48B3F /* ServiceLocator.swift in Sources */,
				CE583A0421076C0100D73C1C /* NewNoteViewController.swift in Sources */,
				02FE89CB231FB36600E85EF8 /* DefaultFeatureFlagService.swift in Sources */,
				D843D5D322485009001BFA55 /* ShipmentProvidersViewController.swift in Sources */,
				02482A8E237BEAE9007E73ED /* AztecLinkFormatBarCommand.swift in Sources */,
				02162729237965E8000208D2 /* ProductFormTableViewModel.swift in Sources */,
				CE2A9FBF23BFB1BE002BEC1C /* LedgerTableViewCell.swift in Sources */,
				B58B4AC02108FF6100076FDD /* Array+Helpers.swift in Sources */,
				B5A56BF0219F2CE90065A902 /* VerticalButton.swift in Sources */,
				748C7780211E18A600814F2C /* OrderStats+Woo.swift in Sources */,
				D831E2DC230E0558000037D0 /* Authentication.swift in Sources */,
				024A543422BA6F8F00F4F38E /* DeveloperEmailChecker.swift in Sources */,
				0202B6922387AB0C00F3EBE0 /* WooTab+Tag.swift in Sources */,
				D8736B5A22F07D7100A14A29 /* MainTabViewModel.swift in Sources */,
				CE4DA5C621DD755E00074607 /* CurrencyFormatter.swift in Sources */,
				451A04E62386CE8700E368C9 /* ProductImagesHeaderTableViewCell.swift in Sources */,
				B59C09D92188CBB100AB41D6 /* Array+Notes.swift in Sources */,
				D85136C1231E09C300DD0539 /* ReviewsDataSource.swift in Sources */,
				CE1AFE622200B1BD00432745 /* ApplicationLogDetailViewController.swift in Sources */,
				CE4DDB7B20DD312400D32EC8 /* DateFormatter+Helpers.swift in Sources */,
				B50911322049E27A007D25DC /* SettingsViewController.swift in Sources */,
				0227958D237A51F300787C63 /* OptionsTableViewController+Styles.swift in Sources */,
				B541B226218A412C008FE7C1 /* UIFont+Woo.swift in Sources */,
				B59D1EEC2190B08B009D1978 /* Age.swift in Sources */,
				CE22709B228F362600C0626C /* ProductDetailsViewModel.swift in Sources */,
				CE27257C21924A8C002B22EB /* HelpAndSupportViewController.swift in Sources */,
				025B174A237AA49D00C780B4 /* Product+ProductForm.swift in Sources */,
				B57C744720F55BC800EEFC87 /* UIView+Helpers.swift in Sources */,
				B5A82EE221025C450053ADC8 /* FulfillViewController.swift in Sources */,
				B55D4C0620B6027200D7A50F /* AuthenticationManager.swift in Sources */,
				451A04F02386F7B500E368C9 /* ProductImageCollectionViewCell.swift in Sources */,
				02695770237281A9001BA0BF /* AztecTextViewAttachmentHandler.swift in Sources */,
				CE5F462C23AACBC4006B1A5C /* RefundDetailsResultController.swift in Sources */,
				0230535B2374FB6800487A64 /* AztecSourceCodeFormatBarCommand.swift in Sources */,
				B57C5C9221B80E3C00FF82B2 /* APNSDevice+Woo.swift in Sources */,
				D8CD710F237A49DB007148B9 /* UIColor+SemanticColors.swift in Sources */,
				020F41E523163C0100776C4D /* TopBannerViewModel.swift in Sources */,
				B541B2172189EED4008FE7C1 /* NSMutableAttributedString+Helpers.swift in Sources */,
				B586906621A5F4B1001F1EFC /* UINavigationController+Woo.swift in Sources */,
				45FBDF3A238D3F8B00127F77 /* ExtendedAddProductImageCollectionViewCell.swift in Sources */,
				02C0CD2A23B5BB1C00F880B1 /* ImageService.swift in Sources */,
				02482A8B237BE8C7007E73ED /* LinkSettingsViewController.swift in Sources */,
				CE227097228F152400C0626C /* WooBasicTableViewCell.swift in Sources */,
				45B9C64323A91CB6007FC4C5 /* PriceInputFormatter.swift in Sources */,
				B5FD111621D3F13700560344 /* BordersView.swift in Sources */,
				0262DA5B23A244830029AF30 /* Product+ShippingSettingsViewModels.swift in Sources */,
				0216272B2379662C000208D2 /* DefaultProductFormTableViewModel.swift in Sources */,
				D8736B7522F1FE1600A14A29 /* BadgeLabel.swift in Sources */,
				B5F8B7E02194759100DAB7E2 /* ReviewDetailsViewController.swift in Sources */,
				0262DA5323A238460029AF30 /* UnitInputTableViewCell.swift in Sources */,
				02E4FD7C2306A04C0049610C /* StatsTimeRangeBarView.swift in Sources */,
				020B2F9423BDDBDC00BD79AD /* ProductUpdateError+UI.swift in Sources */,
				CE85FD5A20F7A7640080B73E /* TableFooterView.swift in Sources */,
				74334F36214AB130006D6AC5 /* ProductTableViewCell.swift in Sources */,
				024DF31B23742E1C006658FE /* FormatBarItemViewProperties.swift in Sources */,
				022BF7FD23B9D708000A1DFB /* InProgressViewController.swift in Sources */,
				D82DFB4A225F22D400EFE2CB /* UISearchBar+Appearance.swift in Sources */,
				7441E1D221503F77004E6ECE /* IntrinsicTableView.swift in Sources */,
				B517EA1D218B41F200730EC4 /* String+Woo.swift in Sources */,
				024DF31223742B18006658FE /* AztecItalicFormatBarCommand.swift in Sources */,
				D83F5933225B2EB900626E75 /* ManualTrackingViewController.swift in Sources */,
				B57C744A20F5649300EEFC87 /* EmptyStoresTableViewCell.swift in Sources */,
				B56DB3CA2049BFAA00D4AA8E /* AppDelegate.swift in Sources */,
				02279586237A50C900787C63 /* AztecUnorderedListFormatBarCommand.swift in Sources */,
				B5A82EE7210263460053ADC8 /* UIViewController+Helpers.swift in Sources */,
				CE1F512B206985DF00C6C810 /* PaddedLabel.swift in Sources */,
				7421344A210A323C00C13890 /* WooAnalyticsStat.swift in Sources */,
				02404ED82314BF8A00FF1170 /* StatsV3ToV4BannerActionHandler.swift in Sources */,
				02305353237454C700487A64 /* AztecInsertMoreFormatBarCommand.swift in Sources */,
				B5D6DC54214802740003E48A /* SyncCoordinator.swift in Sources */,
				B57C5C9421B80E4700FF82B2 /* Data+Woo.swift in Sources */,
				CE22E3FB21714776005A6BEF /* TopLeftImageTableViewCell.swift in Sources */,
				B554E17B2152F27200F31188 /* UILabel+Appearance.swift in Sources */,
				020B2F8F23BD9F1F00BD79AD /* IntegerInputFormatter.swift in Sources */,
				7441EBC9226A71AA008BF83D /* TitleBodyTableViewCell.swift in Sources */,
				B541B21C2189F3D8008FE7C1 /* StringStyles.swift in Sources */,
				B58B4AB82108F14700076FDD /* NoticeNotificationInfo.swift in Sources */,
				CE24BCD8212F25D4001CD12E /* StorageOrder+Woo.swift in Sources */,
				D8C2A28623189C6300F503E9 /* ReviewsViewController.swift in Sources */,
				02820F3422C257B700DE0D37 /* UITableView+HeaderFooterHelpers.swift in Sources */,
				D8C2A291231BD0FD00F503E9 /* DefaultReviewsDataSource.swift in Sources */,
				CE855366209BA6A700938BDC /* CustomerInfoTableViewCell.swift in Sources */,
				CE35F11B2343F3B1007B2A6B /* TwoColumnHeadlineFootnoteTableViewCell.swift in Sources */,
				D8C251DB230D288A00F49782 /* PushNotesManager.swift in Sources */,
				748D34E12148291E00E21A2F /* TopPerformerDataViewController.swift in Sources */,
				0202B68D23876BC100F3EBE0 /* ProductsTabProductViewModel+ProductVariation.swift in Sources */,
				B5A8532220BDBFAF00FAAB4D /* CircularImageView.swift in Sources */,
				CE1F51252064179A00C6C810 /* UILabel+Helpers.swift in Sources */,
				0219B03723964527007DCD5E /* PaginatedProductShippingClassListSelectorDataSource.swift in Sources */,
				024DF31923742C3F006658FE /* AztecFormatBarFactory.swift in Sources */,
				B5A56BF3219F46470065A902 /* UIButton+Animations.swift in Sources */,
				B54FBE552111F70700390F57 /* ResultsController+UIKit.swift in Sources */,
				CE2409F1215D12D30091F887 /* WooNavigationController.swift in Sources */,
				74F9E9CE214C036400A3F2D2 /* NoPeriodDataTableViewCell.swift in Sources */,
				B50911302049E27A007D25DC /* DashboardViewController.swift in Sources */,
				933A27372222354600C2143A /* Logging.swift in Sources */,
				0290E26F238E3CE400B5C466 /* ListSelectorViewController.swift in Sources */,
				B5D1AFB820BC510200DB0E8C /* UIImage+Woo.swift in Sources */,
				B5980A6121AC878900EBF596 /* UIDevice+Woo.swift in Sources */,
				02404EDC2314CD3600FF1170 /* StatsV4ToV3BannerActionHandler.swift in Sources */,
				B517EA18218B232700730EC4 /* StringFormatter+Notes.swift in Sources */,
				CE583A072107849F00D73C1C /* SwitchTableViewCell.swift in Sources */,
				D8149F562251EE300006A245 /* UITextField+Helpers.swift in Sources */,
				D831E2E0230E0BA7000037D0 /* Logs.swift in Sources */,
				02B296A722FA6DB500FD7A4C /* Date+StartAndEnd.swift in Sources */,
				D81D9228222E7F0800FFA585 /* OrderStatusListViewController.swift in Sources */,
				CEE006082077D14C0079161F /* OrderDetailsViewController.swift in Sources */,
				B58B4AB62108F11C00076FDD /* Notice.swift in Sources */,
				CE4296B920A5E9E400B2AFBD /* CNContact+Helpers.swift in Sources */,
				02CA63DC23D1ADD100BBF148 /* DeviceMediaLibraryPicker.swift in Sources */,
				02404EDA2314C36300FF1170 /* StatsVersionStateCoordinator.swift in Sources */,
				CEE006052077D1280079161F /* SummaryTableViewCell.swift in Sources */,
				74A33D8021C3F234009E25DE /* LicensesViewController.swift in Sources */,
				CE1F51272064345B00C6C810 /* UIColor+Helpers.swift in Sources */,
				934CB123224EAB150005CCB9 /* main.swift in Sources */,
				02F4F50F237AFC1E00E13A9C /* ImageAndTitleAndTextTableViewCell.swift in Sources */,
				021E2A1C23AA0DD100B1DE07 /* ProductBackordersSettingListSelectorDataSource.swift in Sources */,
				45C8B2582313FA570002FA77 /* CustomerNoteTableViewCell.swift in Sources */,
				7493BB8E2149852A003071A9 /* TopPerformersHeaderView.swift in Sources */,
				D88CA756237CE515005D2F44 /* UITabBar+Appearance.swift in Sources */,
				CE1EC8CA20B479F1009762BF /* TwoColumnLabelView.swift in Sources */,
				D83C12A022250BF0004CA04C /* OrderTrackingTableViewCell.swift in Sources */,
				CE21B3DD20FF9BC200A259D5 /* ProductListViewController.swift in Sources */,
				D83F5930225B269C00626E75 /* DatePickerTableViewCell.swift in Sources */,
				0272C00322EE9C3200D7CA2C /* AsyncDictionary.swift in Sources */,
				028BAC3D22F2DECE008BB4AF /* StoreStatsAndTopPerformersViewController.swift in Sources */,
				B59D1EDF219072CC009D1978 /* ProductReviewTableViewCell.swift in Sources */,
				020DD48A23229495005822B1 /* ProductsTabProductTableViewCell.swift in Sources */,
				74AAF6A5212A04A900C612B0 /* ChartMarker.swift in Sources */,
				CE32B11520BF8779006FBCF4 /* FulfillButtonTableViewCell.swift in Sources */,
				025FDD3223717D2900824006 /* EditorFactory.swift in Sources */,
				45D1CF4723BAC89A00945A36 /* ProductTaxStatusListSelectorDataSource.swift in Sources */,
				453DBF9023882814006762A5 /* ProductImagesFlowLayout.swift in Sources */,
				024DF30E23742A70006658FE /* AztecBoldFormatBarCommand.swift in Sources */,
				02396251239948470096F34C /* UIImage+TintColor.swift in Sources */,
				0290E275238E4F8100B5C466 /* PaginatedListSelectorViewController.swift in Sources */,
				020DD48F232392C9005822B1 /* UIViewController+AppReview.swift in Sources */,
				CE263DE8206ACE3E0015A693 /* MainTabBarController.swift in Sources */,
				CE14452E2188C11700A991D8 /* ZendeskManager.swift in Sources */,
				B5BE75DB213F1D1E00909A14 /* OverlayMessageView.swift in Sources */,
				02D4564C231D05E2008CF0A9 /* BetaFeaturesViewController.swift in Sources */,
				CE37C04422984E81008DCB39 /* PickListTableViewCell.swift in Sources */,
				020DD48D2322A617005822B1 /* ProductsTabProductViewModel.swift in Sources */,
				B5A56BF5219F5AB20065A902 /* NSNotificationName+Woo.swift in Sources */,
				029B0F57234197B80010C1F3 /* ProductSearchUICommand.swift in Sources */,
				B555530D21B57DC300449E71 /* UserNotificationsCenterAdapter.swift in Sources */,
				45C8B2662316AB460002FA77 /* BillingAddressTableViewCell.swift in Sources */,
				B541B2152189EEA1008FE7C1 /* Scanner+Helpers.swift in Sources */,
				025FDD3423717D4900824006 /* AztecEditorViewController.swift in Sources */,
				CE5F462723AAC8C0006B1A5C /* RefundDetailsViewModel.swift in Sources */,
				453DBF8E2387F34A006762A5 /* UICollectionViewCell+Helpers.swift in Sources */,
				45B9C63E23A8E50D007FC4C5 /* ProductPriceSettingsViewController.swift in Sources */,
				45B9C64123A9139A007FC4C5 /* Product+PriceSettingsViewModels.swift in Sources */,
				743EDD9F214B05350039071B /* TopEarnerStatsItem+Woo.swift in Sources */,
				B5BBD6DE21B1703700E3207E /* PushNotificationsManager.swift in Sources */,
				CE1EC8EC20B8A3FF009762BF /* LeftImageTableViewCell.swift in Sources */,
				02ADC7D02398C8EB008D4BED /* UIColor+SystemColors.swift in Sources */,
				CE16177A21B7192A00B82A47 /* AuthenticationConstants.swift in Sources */,
				B5C3876421C41B9F006CE970 /* UIApplication+Woo.swift in Sources */,
				D85136B9231CED5800DD0539 /* ReviewAge.swift in Sources */,
				028BAC4022F2EFA5008BB4AF /* StoreStatsAndTopPerformersPeriodViewController.swift in Sources */,
				74EC34A8225FE69C004BBC2E /* ProductDetailsViewController.swift in Sources */,
				B554E1792152F20000F31188 /* UINavigationBar+Appearance.swift in Sources */,
				B55401692170D5E10067DC90 /* ChartPlaceholderView.swift in Sources */,
				CE2A9FD623C68164002BEC1C /* OrderItemRefundSummaryViewModel.swift in Sources */,
				02E4FD7E2306A8180049610C /* StatsTimeRangeBarViewModel.swift in Sources */,
				021FAFCF23556D2B00B99241 /* UIView+SubviewsAxis.swift in Sources */,
				B5290ED9219B3FA900A6AF7F /* Date+Woo.swift in Sources */,
				453227B723C4D6EC00D816B3 /* TimeZone+Woo.swift in Sources */,
				B57C744520F55BA600EEFC87 /* NSObject+Helpers.swift in Sources */,
				D817586022BB614A00289CFE /* OrderMessageComposer.swift in Sources */,
				0269576A23726304001BA0BF /* KeyboardFrameObserver.swift in Sources */,
				CEEC9B6421E7AB850055EEF0 /* AppRatingManager.swift in Sources */,
				020F41E623163C0100776C4D /* TopBannerView.swift in Sources */,
				B57C744E20F56E3800EEFC87 /* UITableViewCell+Helpers.swift in Sources */,
				02CA63DA23D1ADD100BBF148 /* CameraCaptureCoordinator.swift in Sources */,
				CEEC9B5C21E79B3E0055EEF0 /* FeatureFlag.swift in Sources */,
				02F49ADA23BF356E00FA0BFA /* TitleAndTextFieldTableViewCell.ViewModel+State.swift in Sources */,
				74036CC0211B882100E462C2 /* PeriodDataViewController.swift in Sources */,
				740382DB2267D94100A627F4 /* LargeImageTableViewCell.swift in Sources */,
				CE22709F2293052700C0626C /* WebviewHelper.swift in Sources */,
				744F00D221B582A9007EFA93 /* StarRatingView.swift in Sources */,
				0282DD96233C960C006A5FDB /* SearchResultCell.swift in Sources */,
				74AFF2EA211B9B1B0038153A /* StoreStatsViewController.swift in Sources */,
				029D444922F13F8A00DEFA8A /* DashboardUIFactory.swift in Sources */,
				D8C2A28F231BD00500F503E9 /* ReviewsViewModel.swift in Sources */,
				020BE74D23B1F5EB007FE54C /* TitleAndTextFieldTableViewCell.swift in Sources */,
				D81F2D37225F0D160084BF9C /* EmptyListMessageWithActionView.swift in Sources */,
				B55BC1F121A878A30011A0C0 /* String+HTML.swift in Sources */,
				B56C721221B5B44000E5E85B /* PushNotificationsConfiguration.swift in Sources */,
				02279587237A50C900787C63 /* AztecHeaderFormatBarCommand.swift in Sources */,
				D8915DC12372C8AC00F63762 /* ColorStudio.swift in Sources */,
				CE021535215BE3AB00C19555 /* LoginNavigationController+Woo.swift in Sources */,
				D8C2A28B231931D100F503E9 /* ReviewViewModel.swift in Sources */,
				B541B223218A29A6008FE7C1 /* NSParagraphStyle+Woo.swift in Sources */,
				B50BB4162141828F00AF0F3C /* FooterSpinnerView.swift in Sources */,
				02FE89C9231FB31400E85EF8 /* FeatureFlagService.swift in Sources */,
				B5980A6321AC879F00EBF596 /* Bundle+Woo.swift in Sources */,
				B59D1EE5219080B4009D1978 /* Note+Woo.swift in Sources */,
				02913E9523A774C500707A0C /* UnitInputFormatter.swift in Sources */,
				02F49ADC23BF3A0100FA0BFA /* ErrorSectionHeaderView.swift in Sources */,
				CE4DA5CA21DEA78E00074607 /* NSDecimalNumber+Helpers.swift in Sources */,
				CE5F462A23AACA0A006B1A5C /* RefundDetailsDataSource.swift in Sources */,
				02162726237963AF000208D2 /* ProductFormViewController.swift in Sources */,
				020DD49123239DD6005822B1 /* PaginatedListViewControllerStateCoordinator.swift in Sources */,
				0202B6952387AD1B00F3EBE0 /* UITabBar+Order.swift in Sources */,
				024DF31423742B7A006658FE /* AztecUnderlineFormatBarCommand.swift in Sources */,
				CE2A9FD423C67A8D002BEC1C /* OrderItemRefundSummary.swift in Sources */,
				CE32B10D20BEDE1C006FBCF4 /* TwoColumnSectionHeaderView.swift in Sources */,
				D8D15F85230A18AB00D48B3F /* Analytics.swift in Sources */,
				B57B678E21078C5400AF8905 /* OrderItemViewModel.swift in Sources */,
				D8C62471227AE0030011A7D6 /* SiteCountry.swift in Sources */,
				B582F95920FFCEAA0060934A /* UITableViewHeaderFooterView+Helpers.swift in Sources */,
				02C0CD2C23B5BC9600F880B1 /* DefaultImageService.swift in Sources */,
				CE0F17CF22A8105800964A63 /* ReadMoreTableViewCell.swift in Sources */,
				CEEC9B5E21E79C330055EEF0 /* BuildConfiguration.swift in Sources */,
				D843D5D722485B19001BFA55 /* ShippingProvidersViewModel.swift in Sources */,
				02ADC7CC239762E0008D4BED /* PaginatedListSelectorViewProperties.swift in Sources */,
				CE1CCB4B20570B1F000EE3AC /* OrderTableViewCell.swift in Sources */,
				748AD087219F481B00023535 /* UIView+Animation.swift in Sources */,
				748D34DF214828DD00E21A2F /* TopPerformersViewController.swift in Sources */,
				B509FED321C05121000076A9 /* SupportManagerAdapter.swift in Sources */,
				B5AA7B3D20ED5D15004DA14F /* SessionManager.swift in Sources */,
				74C6FEA521C2F1FA009286B6 /* AboutViewController.swift in Sources */,
				B53B3F37219C75AC00DF1EB6 /* OrderLoaderViewController.swift in Sources */,
				CE1D5A59228A1C2C00DF3715 /* ProductReviewsTableViewCell.swift in Sources */,
				02E262C9238D0AD300B79588 /* ProductStockStatusListSelectorDataSource.swift in Sources */,
				CE2A9FC823C3D2D4002BEC1C /* RefundedProductsDataSource.swift in Sources */,
				CE24BCCF212DE8A6001CD12E /* HeadlineLabelTableViewCell.swift in Sources */,
				B53B898D20D462A000EDB467 /* DefaultStoresManager.swift in Sources */,
				D88CA758237D1C27005D2F44 /* Ghost+Woo.swift in Sources */,
				B5D1AFC020BC67C200DB0E8C /* WooConstants.swift in Sources */,
				45C8B26123155CBC0002FA77 /* BillingInformationViewController.swift in Sources */,
				93FA787421CD7E9E00B663E5 /* CurrencySettings.swift in Sources */,
				74EC34A5225FE21F004BBC2E /* ProductLoaderViewController.swift in Sources */,
				CE8CCD43239AC06E009DBD22 /* RefundDetailsViewController.swift in Sources */,
				B560D68C2195BD1E0027BB7E /* NoteDetailsCommentTableViewCell.swift in Sources */,
				743E272021AEF20100D6DC82 /* FancyAlertViewController+Upgrade.swift in Sources */,
				CEA16F3A20FD0C8C0061B4E1 /* WooAnalytics.swift in Sources */,
				023053492374528A00487A64 /* AztecBlockquoteFormatBarCommand.swift in Sources */,
				0282DD98233CA093006A5FDB /* OrderSearchUICommand.swift in Sources */,
				B541B21A2189F3A2008FE7C1 /* StringFormatter.swift in Sources */,
				D817586422BDD81600289CFE /* OrderDetailsDataSource.swift in Sources */,
				CE1F512920697F0100C6C810 /* UIFont+Helpers.swift in Sources */,
				45D1CF4523BAC2A500945A36 /* ProductTaxClassListSelectorDataSource.swift in Sources */,
			);
			runOnlyForDeploymentPostprocessing = 0;
		};
		B56DB3D92049BFAA00D4AA8E /* Sources */ = {
			isa = PBXSourcesBuildPhase;
			buildActionMask = 2147483647;
			files = (
				45C8B2692316B2440002FA77 /* BillingAddressTableViewCellTests.swift in Sources */,
				02FE89C7231FAA4100E85EF8 /* MainTabBarControllerTests+ProductListFeatureFlag.swift in Sources */,
				B57C5C9F21B80E8300FF82B2 /* SampleError.swift in Sources */,
				02404EE42315151400FF1170 /* MockupStatsVersionStoresManager.swift in Sources */,
				B53B898920D450AF00EDB467 /* SessionManagerTests.swift in Sources */,
				7435E59021C0162C00216F0F /* OrderNoteWooTests.swift in Sources */,
				45C8B25D231529410002FA77 /* CustomerInfoTableViewCellTests.swift in Sources */,
				D85B8336222FCDA1002168F3 /* StatusListTableViewCellTests.swift in Sources */,
				B555531321B57E8800449E71 /* MockupUserNotificationsCenterAdapter.swift in Sources */,
				D8C11A6022E2479800D4A88D /* OrderPaymentDetailsViewModelTests.swift in Sources */,
				D83F593D225B4B5000626E75 /* ManualTrackingViewControllerTests.swift in Sources */,
				CEEC9B6621E7C5200055EEF0 /* AppRatingManagerTests.swift in Sources */,
				02BA23C022EE9DAF009539E7 /* AsyncDictionaryTests.swift in Sources */,
				B555531121B57E6F00449E71 /* MockupApplicationAdapter.swift in Sources */,
				021E2A2023AA274700B1DE07 /* ProductBackordersSettingListSelectorDataSourceTests.swift in Sources */,
				020BE76723B49FE9007FE54C /* AztecBoldFormatBarCommandTests.swift in Sources */,
				CE4DA5C821DD759400074607 /* CurrencyFormatterTests.swift in Sources */,
				B57C745120F56EE900EEFC87 /* UITableViewCellHelpersTests.swift in Sources */,
				D85136C9231E12B600DD0539 /* ReviewViewModelTests.swift in Sources */,
				D83A6A782379097A00419D48 /* MurielColorTests.swift in Sources */,
				020BE77723B4A9D9007FE54C /* AztecLinkFormatBarCommandTests.swift in Sources */,
				020BE77323B4A567007FE54C /* AztecInsertMoreFormatBarCommandTests.swift in Sources */,
				B53A569D21123EEB000776C9 /* MockupStorage.swift in Sources */,
				B57C5C9E21B80E8300FF82B2 /* SessionManager+Internal.swift in Sources */,
				B55BC1F321A8790F0011A0C0 /* StringHTMLTests.swift in Sources */,
				D85B833F2230F268002168F3 /* SummaryTableViewCellTests.swift in Sources */,
				02ADC7CE23978EAA008D4BED /* PaginatedProductShippingClassListSelectorDataSourceTests.swift in Sources */,
				45C8B25B231521510002FA77 /* CustomerNoteTableViewCellTests.swift in Sources */,
				B5980A6721AC91AA00EBF596 /* BundleWooTests.swift in Sources */,
				D88D5A3D230B5E85007B6E01 /* ServiceLocatorTests.swift in Sources */,
				CEEC9B6021E79CAA0055EEF0 /* FeatureFlagTests.swift in Sources */,
				02279594237A60FD00787C63 /* AztecHeaderFormatBarCommandTests.swift in Sources */,
				D82DFB4C225F303200EFE2CB /* EmptyListMessageWithActionTests.swift in Sources */,
				020BE76923B4A268007FE54C /* AztecItalicFormatBarCommandTests.swift in Sources */,
				B53A569B21123E8E000776C9 /* MockupTableView.swift in Sources */,
				0247AAA223A3C5A6007F967E /* DecimalInputFormatterTests.swift in Sources */,
				B509FED521C052D1000076A9 /* MockupSupportManager.swift in Sources */,
				02691782232605B9002AFC20 /* PaginatedListViewControllerStateCoordinatorTests.swift in Sources */,
				0269576D23726401001BA0BF /* KeyboardFrameObserverTests.swift in Sources */,
				B5980A6521AC905C00EBF596 /* UIDeviceWooTests.swift in Sources */,
				746791632108D7C0007CF1DC /* WooAnalyticsTests.swift in Sources */,
				021FAFCD2355621E00B99241 /* UIView+SubviewsAxisTests.swift in Sources */,
				74F3015A2200EC0800931B9E /* NSDecimalNumberWooTests.swift in Sources */,
				020B2F9923BDF2E000BD79AD /* DefaultProductFormTableViewModelTests.swift in Sources */,
				D85136CD231E15B800DD0539 /* MockReviews.swift in Sources */,
				D8053BCE231F98DA00CE60C2 /* ReviewAgeTests.swift in Sources */,
				020BE76D23B4A404007FE54C /* AztecStrikethroughFormatBarCommandTests.swift in Sources */,
				02404EE02314FE5900FF1170 /* DashboardUIFactoryTests.swift in Sources */,
				D8F82AC522AF903700B67E4B /* IconsTests.swift in Sources */,
				B517EA1A218B2D2600730EC4 /* StringFormatterTests.swift in Sources */,
				45B9C64523A945C0007FC4C5 /* PriceInputFormatterTests.swift in Sources */,
				453904F523BB8BD5007C4956 /* ProductTaxClassListSelectorDataSourceTests.swift in Sources */,
				746FC23D2200A62B00C3096C /* DateWooTests.swift in Sources */,
				024A543622BA84DB00F4F38E /* DeveloperEmailCheckerTests.swift in Sources */,
				B541B2132189E7FD008FE7C1 /* ScannerWooTests.swift in Sources */,
				B57C5C9A21B80E7100FF82B2 /* DataWooTests.swift in Sources */,
				B53A56A42112483E000776C9 /* Constants.swift in Sources */,
				D89E0C31226EFB0900DF9DE6 /* EditableOrderTrackingTableViewCellTests.swift in Sources */,
				02B296A922FA6E0000FD7A4C /* DateStartAndEndTests.swift in Sources */,
				02404EE2231501E000FF1170 /* StatsVersionStateCoordinatorTests.swift in Sources */,
				D83F5939225B424B00626E75 /* AddManualTrackingViewModelTests.swift in Sources */,
				0257285C230ACC7E00A288C4 /* StoreStatsV4ChartAxisHelperTests.swift in Sources */,
				020BE76B23B4A380007FE54C /* AztecUnderlineFormatBarCommandTests.swift in Sources */,
				D83F5937225B402E00626E75 /* EditableValueOneTableViewCellTests.swift in Sources */,
				9379E1A6225537D0006A6BE4 /* TestingAppDelegate.swift in Sources */,
				453904F323BB88B5007C4956 /* ProductTaxStatusListSelectorDataSourceTests.swift in Sources */,
				B56C721421B5BBC000E5E85B /* MockupStoresManager.swift in Sources */,
				D8AB131E225DC25F002BB5D1 /* MockOrders.swift in Sources */,
				D85136D5231E40B500DD0539 /* ProductReviewTableViewCellTests.swift in Sources */,
				45FBDF2B238BF8A300127F77 /* ProductImageCollectionViewCellTests.swift in Sources */,
				02691780232600A6002AFC20 /* ProductsTabProductViewModelTests.swift in Sources */,
				020BE77123B4A4C6007FE54C /* AztecHorizontalRulerFormatBarCommandTests.swift in Sources */,
				B5C6CE612190D28E00515926 /* NSAttributedStringHelperTests.swift in Sources */,
				CE50345A21B1F8F7007573C6 /* ZendeskManagerTests.swift in Sources */,
				D83F5935225B3CDD00626E75 /* DatePickerTableViewCellTests.swift in Sources */,
				93FA787221CD2A1A00B663E5 /* CurrencySettingsTests.swift in Sources */,
				45FBDF2D238BF8BF00127F77 /* AddProductImageCollectionViewCellTests.swift in Sources */,
				020BE76F23B4A468007FE54C /* AztecBlockquoteFormatBarCommandTests.swift in Sources */,
				748C7784211E2D8400814F2C /* DoubleWooTests.swift in Sources */,
				020BE77523B4A7EC007FE54C /* AztecSourceCodeFormatBarCommandTests.swift in Sources */,
				B5718D6521B56B400026C9F0 /* PushNotificationsManagerTests.swift in Sources */,
				B53A56A22112470C000776C9 /* MockupStorage+Sample.swift in Sources */,
				D8A8C4F32268288F001C72BF /* AddManualCustomTrackingViewModelTests.swift in Sources */,
				45FBDF3C238D4EA800127F77 /* ExtendedAddProductImageCollectionViewCellTests.swift in Sources */,
				02279590237A5DC900787C63 /* AztecUnorderedListFormatBarCommandTests.swift in Sources */,
				B5F571AB21BEECB60010D1B8 /* NoteWooTests.swift in Sources */,
				B56BBD16214820A70053A32D /* SyncCoordinatorTests.swift in Sources */,
				D8C11A6222E24C4A00D4A88D /* LedgerTableViewCellTests.swift in Sources */,
				D83A6A7A23792B2400419D48 /* UIColor+Muriel-Tests.swift in Sources */,
				B5DBF3C320E1484400B53AED /* StoresManagerTests.swift in Sources */,
				D88D5A3B230B5D63007B6E01 /* MockupAnalyticsProvider.swift in Sources */,
				B53A569721123D3B000776C9 /* ResultsControllerUIKitTests.swift in Sources */,
				022A45EE237BADA6001417F0 /* Product+ProductFormTests.swift in Sources */,
				B57C5C9921B80E7100FF82B2 /* DictionaryWooTests.swift in Sources */,
				0290E27E238E5B5C00B5C466 /* ProductStockStatusListSelectorDataSourceTests.swift in Sources */,
				020B2F9123BDD71500BD79AD /* IntegerInputFormatterTests.swift in Sources */,
				D816DDBC22265DA300903E59 /* OrderTrackingTableViewCellTests.swift in Sources */,
				D85136DD231E613900DD0539 /* ReviewsViewModelTests.swift in Sources */,
				D85B833D2230DC9D002168F3 /* StringWooTests.swift in Sources */,
				D8736B5122EB69E300A14A29 /* OrderDetailsViewModelTests.swift in Sources */,
				02C0CD2E23B5E3AE00F880B1 /* DefaultImageServiceTests.swift in Sources */,
				02E4FD812306AA890049610C /* StatsTimeRangeBarViewModelTests.swift in Sources */,
				45FBDF34238D33F100127F77 /* MockProduct.swift in Sources */,
			);
			runOnlyForDeploymentPostprocessing = 0;
		};
/* End PBXSourcesBuildPhase section */

/* Begin PBXTargetDependency section */
		B55D4C1520B6131400D7A50F /* PBXTargetDependency */ = {
			isa = PBXTargetDependency;
			target = B55D4C0F20B612F300D7A50F /* GenerateCredentials */;
			targetProxy = B55D4C1420B6131400D7A50F /* PBXContainerItemProxy */;
		};
		B56DB3DF2049BFAA00D4AA8E /* PBXTargetDependency */ = {
			isa = PBXTargetDependency;
			target = B56DB3C52049BFAA00D4AA8E /* WooCommerce */;
			targetProxy = B56DB3DE2049BFAA00D4AA8E /* PBXContainerItemProxy */;
		};
/* End PBXTargetDependency section */

/* Begin PBXVariantGroup section */
		B56DB3CD2049BFAA00D4AA8E /* Main.storyboard */ = {
			isa = PBXVariantGroup;
			children = (
				B56DB3CE2049BFAA00D4AA8E /* Base */,
			);
			name = Main.storyboard;
			sourceTree = "<group>";
		};
		B56DB3D52049BFAA00D4AA8E /* LaunchScreen.storyboard */ = {
			isa = PBXVariantGroup;
			children = (
				B56DB3D62049BFAA00D4AA8E /* Base */,
			);
			name = LaunchScreen.storyboard;
			sourceTree = "<group>";
		};
		B573B19D219DC2690081C78C /* Localizable.strings */ = {
			isa = PBXVariantGroup;
			children = (
				B573B19E219DC2690081C78C /* en */,
				B573B19F219DC2690081C78C /* es */,
				B573B1A1219DC28E0081C78C /* de */,
				B573B1A2219DC2950081C78C /* ar */,
				B573B1A3219DC2A20081C78C /* fr */,
				B573B1A4219DC2A20081C78C /* he */,
				B573B1A5219DC2A20081C78C /* id */,
				B573B1A6219DC2B20081C78C /* nl */,
				B573B1A7219DC2B30081C78C /* sv */,
				B573B1A8219DC2B30081C78C /* ja */,
				B573B1A9219DC2B30081C78C /* pt-BR */,
				B573B1AA219DC2B30081C78C /* ko */,
				B573B1AB219DC2B40081C78C /* ru */,
				B573B1AC219DC2B40081C78C /* tr */,
				B573B1AD219DC2B40081C78C /* it */,
				B573B1AE219DC2BC0081C78C /* zh-Hans */,
				B573B1AF219DC2BD0081C78C /* zh-Hant */,
			);
			name = Localizable.strings;
			sourceTree = "<group>";
		};
/* End PBXVariantGroup section */

/* Begin XCBuildConfiguration section */
		1A9690332359CF720061E383 /* Release-Alpha */ = {
			isa = XCBuildConfiguration;
			baseConfigurationReference = 8CA4F6DE220B257000A47B5D /* WooCommerce.release.xcconfig */;
			buildSettings = {
				ALWAYS_SEARCH_USER_PATHS = NO;
				CLANG_ANALYZER_LOCALIZABILITY_NONLOCALIZED = YES;
				CLANG_ANALYZER_NONNULL = YES;
				CLANG_ANALYZER_NUMBER_OBJECT_CONVERSION = YES_AGGRESSIVE;
				CLANG_CXX_LANGUAGE_STANDARD = "gnu++14";
				CLANG_CXX_LIBRARY = "libc++";
				CLANG_ENABLE_MODULES = YES;
				CLANG_ENABLE_OBJC_ARC = YES;
				CLANG_WARN_BLOCK_CAPTURE_AUTORELEASING = YES;
				CLANG_WARN_BOOL_CONVERSION = YES;
				CLANG_WARN_COMMA = YES;
				CLANG_WARN_CONSTANT_CONVERSION = YES;
				CLANG_WARN_DEPRECATED_OBJC_IMPLEMENTATIONS = YES;
				CLANG_WARN_DIRECT_OBJC_ISA_USAGE = YES_ERROR;
				CLANG_WARN_DOCUMENTATION_COMMENTS = YES;
				CLANG_WARN_EMPTY_BODY = YES;
				CLANG_WARN_ENUM_CONVERSION = YES;
				CLANG_WARN_INFINITE_RECURSION = YES;
				CLANG_WARN_INT_CONVERSION = YES;
				CLANG_WARN_NON_LITERAL_NULL_CONVERSION = YES;
				CLANG_WARN_OBJC_IMPLICIT_RETAIN_SELF = YES;
				CLANG_WARN_OBJC_LITERAL_CONVERSION = YES;
				CLANG_WARN_OBJC_ROOT_CLASS = YES_ERROR;
				CLANG_WARN_RANGE_LOOP_ANALYSIS = YES;
				CLANG_WARN_STRICT_PROTOTYPES = YES;
				CLANG_WARN_SUSPICIOUS_MOVE = YES;
				CLANG_WARN_UNGUARDED_AVAILABILITY = YES_AGGRESSIVE;
				CLANG_WARN_UNREACHABLE_CODE = YES;
				CLANG_WARN__DUPLICATE_METHOD_MATCH = YES;
				CODE_SIGN_IDENTITY = "iPhone Developer";
				COPY_PHASE_STRIP = NO;
				DEBUG_INFORMATION_FORMAT = "dwarf-with-dsym";
				ENABLE_NS_ASSERTIONS = NO;
				ENABLE_STRICT_OBJC_MSGSEND = YES;
				GCC_C_LANGUAGE_STANDARD = gnu11;
				GCC_NO_COMMON_BLOCKS = YES;
				GCC_WARN_64_TO_32_BIT_CONVERSION = YES;
				GCC_WARN_ABOUT_RETURN_TYPE = YES_ERROR;
				GCC_WARN_UNDECLARED_SELECTOR = YES;
				GCC_WARN_UNINITIALIZED_AUTOS = YES_AGGRESSIVE;
				GCC_WARN_UNUSED_FUNCTION = YES;
				GCC_WARN_UNUSED_VARIABLE = YES;
				IPHONEOS_DEPLOYMENT_TARGET = 12.0;
				MTL_ENABLE_DEBUG_INFO = NO;
				SDKROOT = iphoneos;
				SWIFT_OBJC_BRIDGING_HEADER = "Classes/System/WooCommerce-Bridging-Header.h";
				SWIFT_OPTIMIZATION_LEVEL = "-Owholemodule";
				VALIDATE_PRODUCT = YES;
				VALID_ARCHS = "$(ARCHS_STANDARD_64_BIT)";
			};
			name = "Release-Alpha";
		};
		1A9690342359CF720061E383 /* Release-Alpha */ = {
			isa = XCBuildConfiguration;
			baseConfigurationReference = 25D00C97936D2C6589F8ECE9 /* Pods-WooCommerce.release-alpha.xcconfig */;
			buildSettings = {
				ASSETCATALOG_COMPILER_APPICON_NAME = AppIcon;
				CODE_SIGN_ENTITLEMENTS = "Resources/Woo-Release.entitlements";
				CODE_SIGN_IDENTITY = "iPhone Distribution";
				CODE_SIGN_STYLE = Manual;
				DEVELOPMENT_TEAM = 99KV9Z6BKV;
				ENABLE_BITCODE = NO;
				INFOPLIST_FILE = "$(SRCROOT)/Resources/Info.plist";
				INFOPLIST_PREFIX_HEADER = DerivedSources/InfoPlist.h;
				INFOPLIST_PREPROCESS = YES;
				IPHONEOS_DEPLOYMENT_TARGET = 11.0;
				LD_RUNPATH_SEARCH_PATHS = "$(inherited) @executable_path/Frameworks";
				OTHER_SWIFT_FLAGS = "$(inherited)";
				PRODUCT_BUNDLE_IDENTIFIER = com.automattic.alpha.woocommerce;
				PRODUCT_NAME = "$(TARGET_NAME)";
				PROVISIONING_PROFILE_SPECIFIER = "match InHouse com.automattic.alpha.woocommerce";
				SECRETS_PATH = "$(SRCROOT)/../.configure-files/woo_app_credentials.json";
				SWIFT_VERSION = 5.0;
				TARGETED_DEVICE_FAMILY = "1,2";
				USER_HEADER_SEARCH_PATHS = "";
			};
			name = "Release-Alpha";
		};
		1A9690352359CF720061E383 /* Release-Alpha */ = {
			isa = XCBuildConfiguration;
			baseConfigurationReference = 2719B6FD1E6FE78A76B6AC74 /* Pods-WooCommerceTests.release-alpha.xcconfig */;
			buildSettings = {
				ALWAYS_EMBED_SWIFT_STANDARD_LIBRARIES = "$(inherited)";
				BUNDLE_LOADER = "$(TEST_HOST)";
				CLANG_ENABLE_MODULES = "$(inherited)";
				CODE_SIGN_STYLE = Automatic;
				DEVELOPMENT_TEAM = PZYM8XX95Q;
				INFOPLIST_FILE = WooCommerceTests/Info.plist;
				LD_RUNPATH_SEARCH_PATHS = "$(inherited) @executable_path/Frameworks @loader_path/Frameworks";
				PRODUCT_BUNDLE_IDENTIFIER = com.woocommerce.WooCommerceTests;
				PRODUCT_NAME = "$(TARGET_NAME)";
				SWIFT_VERSION = 5.0;
				TARGETED_DEVICE_FAMILY = "1,2";
				TEST_HOST = "$(BUILT_PRODUCTS_DIR)/WooCommerce.app/WooCommerce";
				VALID_ARCHS = "$(inherited)";
			};
			name = "Release-Alpha";
		};
		1A9690362359CF720061E383 /* Release-Alpha */ = {
			isa = XCBuildConfiguration;
			buildSettings = {
				CODE_SIGN_STYLE = Automatic;
				INFOPLIST_PREFIX_HEADER = InfoPlist.h;
				PRODUCT_NAME = "$(TARGET_NAME)";
				SECRETS_PATH = "$(SRCROOT)/../.configure-files/woo_app_credentials.json";
				VALID_ARCHS = "$(inherited)";
			};
			name = "Release-Alpha";
		};
		B55D4C1120B612F300D7A50F /* Debug */ = {
			isa = XCBuildConfiguration;
			buildSettings = {
				CODE_SIGN_STYLE = Automatic;
				INFOPLIST_PREFIX_HEADER = InfoPlist.h;
				PRODUCT_NAME = "$(TARGET_NAME)";
				SECRETS_PATH = "$(SRCROOT)/../.configure-files/woo_app_credentials.json";
				VALID_ARCHS = "$(inherited)";
			};
			name = Debug;
		};
		B55D4C1220B612F300D7A50F /* Release */ = {
			isa = XCBuildConfiguration;
			buildSettings = {
				CODE_SIGN_STYLE = Automatic;
				INFOPLIST_PREFIX_HEADER = InfoPlist.h;
				PRODUCT_NAME = "$(TARGET_NAME)";
				SECRETS_PATH = "$(SRCROOT)/../.configure-files/woo_app_credentials.json";
				VALID_ARCHS = "$(inherited)";
			};
			name = Release;
		};
		B56DB3E42049BFAA00D4AA8E /* Debug */ = {
			isa = XCBuildConfiguration;
			baseConfigurationReference = 8CA4F6DD220B257000A47B5D /* WooCommerce.debug.xcconfig */;
			buildSettings = {
				ALWAYS_SEARCH_USER_PATHS = NO;
				CLANG_ANALYZER_LOCALIZABILITY_NONLOCALIZED = YES;
				CLANG_ANALYZER_NONNULL = YES;
				CLANG_ANALYZER_NUMBER_OBJECT_CONVERSION = YES_AGGRESSIVE;
				CLANG_CXX_LANGUAGE_STANDARD = "gnu++14";
				CLANG_CXX_LIBRARY = "libc++";
				CLANG_ENABLE_MODULES = YES;
				CLANG_ENABLE_OBJC_ARC = YES;
				CLANG_WARN_BLOCK_CAPTURE_AUTORELEASING = YES;
				CLANG_WARN_BOOL_CONVERSION = YES;
				CLANG_WARN_COMMA = YES;
				CLANG_WARN_CONSTANT_CONVERSION = YES;
				CLANG_WARN_DEPRECATED_OBJC_IMPLEMENTATIONS = YES;
				CLANG_WARN_DIRECT_OBJC_ISA_USAGE = YES_ERROR;
				CLANG_WARN_DOCUMENTATION_COMMENTS = YES;
				CLANG_WARN_EMPTY_BODY = YES;
				CLANG_WARN_ENUM_CONVERSION = YES;
				CLANG_WARN_INFINITE_RECURSION = YES;
				CLANG_WARN_INT_CONVERSION = YES;
				CLANG_WARN_NON_LITERAL_NULL_CONVERSION = YES;
				CLANG_WARN_OBJC_IMPLICIT_RETAIN_SELF = YES;
				CLANG_WARN_OBJC_LITERAL_CONVERSION = YES;
				CLANG_WARN_OBJC_ROOT_CLASS = YES_ERROR;
				CLANG_WARN_RANGE_LOOP_ANALYSIS = YES;
				CLANG_WARN_STRICT_PROTOTYPES = YES;
				CLANG_WARN_SUSPICIOUS_MOVE = YES;
				CLANG_WARN_UNGUARDED_AVAILABILITY = YES_AGGRESSIVE;
				CLANG_WARN_UNREACHABLE_CODE = YES;
				CLANG_WARN__DUPLICATE_METHOD_MATCH = YES;
				CODE_SIGN_IDENTITY = "iPhone Developer";
				COPY_PHASE_STRIP = NO;
				DEBUG_INFORMATION_FORMAT = dwarf;
				ENABLE_STRICT_OBJC_MSGSEND = YES;
				ENABLE_TESTABILITY = YES;
				GCC_C_LANGUAGE_STANDARD = gnu11;
				GCC_DYNAMIC_NO_PIC = NO;
				GCC_NO_COMMON_BLOCKS = YES;
				GCC_OPTIMIZATION_LEVEL = 0;
				GCC_PREPROCESSOR_DEFINITIONS = (
					"DEBUG=1",
					"$(inherited)",
				);
				GCC_WARN_64_TO_32_BIT_CONVERSION = YES;
				GCC_WARN_ABOUT_RETURN_TYPE = YES_ERROR;
				GCC_WARN_UNDECLARED_SELECTOR = YES;
				GCC_WARN_UNINITIALIZED_AUTOS = YES_AGGRESSIVE;
				GCC_WARN_UNUSED_FUNCTION = YES;
				GCC_WARN_UNUSED_VARIABLE = YES;
				IPHONEOS_DEPLOYMENT_TARGET = 12.0;
				MTL_ENABLE_DEBUG_INFO = YES;
				ONLY_ACTIVE_ARCH = YES;
				SDKROOT = iphoneos;
				SWIFT_ACTIVE_COMPILATION_CONDITIONS = DEBUG;
				SWIFT_OBJC_BRIDGING_HEADER = "Classes/System/WooCommerce-Bridging-Header.h";
				SWIFT_OPTIMIZATION_LEVEL = "-Onone";
				VALID_ARCHS = "$(ARCHS_STANDARD_64_BIT)";
			};
			name = Debug;
		};
		B56DB3E52049BFAA00D4AA8E /* Release */ = {
			isa = XCBuildConfiguration;
			baseConfigurationReference = 8CA4F6DE220B257000A47B5D /* WooCommerce.release.xcconfig */;
			buildSettings = {
				ALWAYS_SEARCH_USER_PATHS = NO;
				CLANG_ANALYZER_LOCALIZABILITY_NONLOCALIZED = YES;
				CLANG_ANALYZER_NONNULL = YES;
				CLANG_ANALYZER_NUMBER_OBJECT_CONVERSION = YES_AGGRESSIVE;
				CLANG_CXX_LANGUAGE_STANDARD = "gnu++14";
				CLANG_CXX_LIBRARY = "libc++";
				CLANG_ENABLE_MODULES = YES;
				CLANG_ENABLE_OBJC_ARC = YES;
				CLANG_WARN_BLOCK_CAPTURE_AUTORELEASING = YES;
				CLANG_WARN_BOOL_CONVERSION = YES;
				CLANG_WARN_COMMA = YES;
				CLANG_WARN_CONSTANT_CONVERSION = YES;
				CLANG_WARN_DEPRECATED_OBJC_IMPLEMENTATIONS = YES;
				CLANG_WARN_DIRECT_OBJC_ISA_USAGE = YES_ERROR;
				CLANG_WARN_DOCUMENTATION_COMMENTS = YES;
				CLANG_WARN_EMPTY_BODY = YES;
				CLANG_WARN_ENUM_CONVERSION = YES;
				CLANG_WARN_INFINITE_RECURSION = YES;
				CLANG_WARN_INT_CONVERSION = YES;
				CLANG_WARN_NON_LITERAL_NULL_CONVERSION = YES;
				CLANG_WARN_OBJC_IMPLICIT_RETAIN_SELF = YES;
				CLANG_WARN_OBJC_LITERAL_CONVERSION = YES;
				CLANG_WARN_OBJC_ROOT_CLASS = YES_ERROR;
				CLANG_WARN_RANGE_LOOP_ANALYSIS = YES;
				CLANG_WARN_STRICT_PROTOTYPES = YES;
				CLANG_WARN_SUSPICIOUS_MOVE = YES;
				CLANG_WARN_UNGUARDED_AVAILABILITY = YES_AGGRESSIVE;
				CLANG_WARN_UNREACHABLE_CODE = YES;
				CLANG_WARN__DUPLICATE_METHOD_MATCH = YES;
				CODE_SIGN_IDENTITY = "iPhone Developer";
				COPY_PHASE_STRIP = NO;
				DEBUG_INFORMATION_FORMAT = "dwarf-with-dsym";
				ENABLE_NS_ASSERTIONS = NO;
				ENABLE_STRICT_OBJC_MSGSEND = YES;
				GCC_C_LANGUAGE_STANDARD = gnu11;
				GCC_NO_COMMON_BLOCKS = YES;
				GCC_WARN_64_TO_32_BIT_CONVERSION = YES;
				GCC_WARN_ABOUT_RETURN_TYPE = YES_ERROR;
				GCC_WARN_UNDECLARED_SELECTOR = YES;
				GCC_WARN_UNINITIALIZED_AUTOS = YES_AGGRESSIVE;
				GCC_WARN_UNUSED_FUNCTION = YES;
				GCC_WARN_UNUSED_VARIABLE = YES;
				IPHONEOS_DEPLOYMENT_TARGET = 12.0;
				MTL_ENABLE_DEBUG_INFO = NO;
				SDKROOT = iphoneos;
				SWIFT_OBJC_BRIDGING_HEADER = "Classes/System/WooCommerce-Bridging-Header.h";
				SWIFT_OPTIMIZATION_LEVEL = "-Owholemodule";
				VALIDATE_PRODUCT = YES;
				VALID_ARCHS = "$(ARCHS_STANDARD_64_BIT)";
			};
			name = Release;
		};
		B56DB3E72049BFAA00D4AA8E /* Debug */ = {
			isa = XCBuildConfiguration;
			baseConfigurationReference = 90AC1C0B391E04A837BDC64E /* Pods-WooCommerce.debug.xcconfig */;
			buildSettings = {
				ASSETCATALOG_COMPILER_APPICON_NAME = AppIcon;
				CODE_SIGN_ENTITLEMENTS = "Resources/Woo-Debug.entitlements";
				CODE_SIGN_STYLE = Manual;
				DEVELOPMENT_TEAM = PZYM8XX95Q;
				ENABLE_BITCODE = NO;
				INFOPLIST_FILE = "$(SRCROOT)/Resources/Info.plist";
				INFOPLIST_PREFIX_HEADER = DerivedSources/InfoPlist.h;
				INFOPLIST_PREPROCESS = YES;
				IPHONEOS_DEPLOYMENT_TARGET = 11.0;
				LD_RUNPATH_SEARCH_PATHS = "$(inherited) @executable_path/Frameworks";
				OTHER_SWIFT_FLAGS = "$(inherited)";
				PRODUCT_BUNDLE_IDENTIFIER = com.automattic.woocommerce;
				PRODUCT_NAME = "$(TARGET_NAME)";
				PROVISIONING_PROFILE = "";
				PROVISIONING_PROFILE_SPECIFIER = "WooCommerce Development";
				SECRETS_PATH = "$(SRCROOT)/../.configure-files/woo_app_credentials.json";
				SWIFT_VERSION = 5.0;
				TARGETED_DEVICE_FAMILY = "1,2";
				USER_HEADER_SEARCH_PATHS = "";
			};
			name = Debug;
		};
		B56DB3E82049BFAA00D4AA8E /* Release */ = {
			isa = XCBuildConfiguration;
			baseConfigurationReference = 33035144757869DE5E4DC88A /* Pods-WooCommerce.release.xcconfig */;
			buildSettings = {
				ASSETCATALOG_COMPILER_APPICON_NAME = AppIcon;
				CODE_SIGN_ENTITLEMENTS = "Resources/Woo-Release.entitlements";
				CODE_SIGN_IDENTITY = "iPhone Distribution";
				CODE_SIGN_STYLE = Manual;
				DEVELOPMENT_TEAM = PZYM8XX95Q;
				ENABLE_BITCODE = NO;
				INFOPLIST_FILE = "$(SRCROOT)/Resources/Info.plist";
				INFOPLIST_PREFIX_HEADER = DerivedSources/InfoPlist.h;
				INFOPLIST_PREPROCESS = YES;
				IPHONEOS_DEPLOYMENT_TARGET = 11.0;
				LD_RUNPATH_SEARCH_PATHS = "$(inherited) @executable_path/Frameworks";
				OTHER_SWIFT_FLAGS = "$(inherited)";
				PRODUCT_BUNDLE_IDENTIFIER = com.automattic.woocommerce;
				PRODUCT_NAME = "$(TARGET_NAME)";
				PROVISIONING_PROFILE_SPECIFIER = "match AppStore com.automattic.woocommerce";
				SECRETS_PATH = "$(SRCROOT)/../.configure-files/woo_app_credentials.json";
				SWIFT_VERSION = 5.0;
				TARGETED_DEVICE_FAMILY = "1,2";
				USER_HEADER_SEARCH_PATHS = "";
			};
			name = Release;
		};
		B56DB3EA2049BFAA00D4AA8E /* Debug */ = {
			isa = XCBuildConfiguration;
			baseConfigurationReference = 9D2992FEF3D1246B8CCC2EBB /* Pods-WooCommerceTests.debug.xcconfig */;
			buildSettings = {
				ALWAYS_EMBED_SWIFT_STANDARD_LIBRARIES = "$(inherited)";
				BUNDLE_LOADER = "$(TEST_HOST)";
				CLANG_ENABLE_MODULES = "$(inherited)";
				CODE_SIGN_STYLE = Automatic;
				DEVELOPMENT_TEAM = PZYM8XX95Q;
				INFOPLIST_FILE = WooCommerceTests/Info.plist;
				LD_RUNPATH_SEARCH_PATHS = "$(inherited) @executable_path/Frameworks @loader_path/Frameworks";
				PRODUCT_BUNDLE_IDENTIFIER = com.woocommerce.WooCommerceTests;
				PRODUCT_NAME = "$(TARGET_NAME)";
				SWIFT_OPTIMIZATION_LEVEL = "-Onone";
				SWIFT_VERSION = 5.0;
				TARGETED_DEVICE_FAMILY = "1,2";
				TEST_HOST = "$(BUILT_PRODUCTS_DIR)/WooCommerce.app/WooCommerce";
				VALID_ARCHS = "$(inherited)";
			};
			name = Debug;
		};
		B56DB3EB2049BFAA00D4AA8E /* Release */ = {
			isa = XCBuildConfiguration;
			baseConfigurationReference = 8A659E65308A3D9DD79A95F9 /* Pods-WooCommerceTests.release.xcconfig */;
			buildSettings = {
				ALWAYS_EMBED_SWIFT_STANDARD_LIBRARIES = "$(inherited)";
				BUNDLE_LOADER = "$(TEST_HOST)";
				CLANG_ENABLE_MODULES = "$(inherited)";
				CODE_SIGN_STYLE = Automatic;
				DEVELOPMENT_TEAM = PZYM8XX95Q;
				INFOPLIST_FILE = WooCommerceTests/Info.plist;
				LD_RUNPATH_SEARCH_PATHS = "$(inherited) @executable_path/Frameworks @loader_path/Frameworks";
				PRODUCT_BUNDLE_IDENTIFIER = com.woocommerce.WooCommerceTests;
				PRODUCT_NAME = "$(TARGET_NAME)";
				SWIFT_VERSION = 5.0;
				TARGETED_DEVICE_FAMILY = "1,2";
				TEST_HOST = "$(BUILT_PRODUCTS_DIR)/WooCommerce.app/WooCommerce";
				VALID_ARCHS = "$(inherited)";
			};
			name = Release;
		};
/* End XCBuildConfiguration section */

/* Begin XCConfigurationList section */
		B55D4C1020B612F300D7A50F /* Build configuration list for PBXAggregateTarget "GenerateCredentials" */ = {
			isa = XCConfigurationList;
			buildConfigurations = (
				B55D4C1120B612F300D7A50F /* Debug */,
				B55D4C1220B612F300D7A50F /* Release */,
				1A9690362359CF720061E383 /* Release-Alpha */,
			);
			defaultConfigurationIsVisible = 0;
			defaultConfigurationName = Release;
		};
		B56DB3C12049BFAA00D4AA8E /* Build configuration list for PBXProject "WooCommerce" */ = {
			isa = XCConfigurationList;
			buildConfigurations = (
				B56DB3E42049BFAA00D4AA8E /* Debug */,
				B56DB3E52049BFAA00D4AA8E /* Release */,
				1A9690332359CF720061E383 /* Release-Alpha */,
			);
			defaultConfigurationIsVisible = 0;
			defaultConfigurationName = Release;
		};
		B56DB3E62049BFAA00D4AA8E /* Build configuration list for PBXNativeTarget "WooCommerce" */ = {
			isa = XCConfigurationList;
			buildConfigurations = (
				B56DB3E72049BFAA00D4AA8E /* Debug */,
				B56DB3E82049BFAA00D4AA8E /* Release */,
				1A9690342359CF720061E383 /* Release-Alpha */,
			);
			defaultConfigurationIsVisible = 0;
			defaultConfigurationName = Release;
		};
		B56DB3E92049BFAA00D4AA8E /* Build configuration list for PBXNativeTarget "WooCommerceTests" */ = {
			isa = XCConfigurationList;
			buildConfigurations = (
				B56DB3EA2049BFAA00D4AA8E /* Debug */,
				B56DB3EB2049BFAA00D4AA8E /* Release */,
				1A9690352359CF720061E383 /* Release-Alpha */,
			);
			defaultConfigurationIsVisible = 0;
			defaultConfigurationName = Release;
		};
/* End XCConfigurationList section */
	};
	rootObject = B56DB3BE2049BFAA00D4AA8E /* Project object */;
}<|MERGE_RESOLUTION|>--- conflicted
+++ resolved
@@ -74,6 +74,16 @@
 		02305353237454C700487A64 /* AztecInsertMoreFormatBarCommand.swift in Sources */ = {isa = PBXBuildFile; fileRef = 02305350237454C700487A64 /* AztecInsertMoreFormatBarCommand.swift */; };
 		0230535B2374FB6800487A64 /* AztecSourceCodeFormatBarCommand.swift in Sources */ = {isa = PBXBuildFile; fileRef = 0230535A2374FB6800487A64 /* AztecSourceCodeFormatBarCommand.swift */; };
 		02396251239948470096F34C /* UIImage+TintColor.swift in Sources */ = {isa = PBXBuildFile; fileRef = 02396250239948470096F34C /* UIImage+TintColor.swift */; };
+		023ECF2A23D5C378003205F8 /* ProductImagesCollectionViewController.swift in Sources */ = {isa = PBXBuildFile; fileRef = 023ECF2023D5C378003205F8 /* ProductImagesCollectionViewController.swift */; };
+		023ECF2B23D5C378003205F8 /* WordPressMediaLibraryPickerDataSource.swift in Sources */ = {isa = PBXBuildFile; fileRef = 023ECF2123D5C378003205F8 /* WordPressMediaLibraryPickerDataSource.swift */; };
+		023ECF2C23D5C378003205F8 /* ProductImagesCollectionViewController.xib in Resources */ = {isa = PBXBuildFile; fileRef = 023ECF2223D5C378003205F8 /* ProductImagesCollectionViewController.xib */; };
+		023ECF2D23D5C378003205F8 /* ProductImagesViewController.xib in Resources */ = {isa = PBXBuildFile; fileRef = 023ECF2323D5C378003205F8 /* ProductImagesViewController.xib */; };
+		023ECF2E23D5C378003205F8 /* ProductImageViewController.xib in Resources */ = {isa = PBXBuildFile; fileRef = 023ECF2423D5C378003205F8 /* ProductImageViewController.xib */; };
+		023ECF2F23D5C378003205F8 /* ProductImageViewController.swift in Sources */ = {isa = PBXBuildFile; fileRef = 023ECF2523D5C378003205F8 /* ProductImageViewController.swift */; };
+		023ECF3023D5C378003205F8 /* WordPressMediaLibraryImagePickerViewController.swift in Sources */ = {isa = PBXBuildFile; fileRef = 023ECF2623D5C378003205F8 /* WordPressMediaLibraryImagePickerViewController.swift */; };
+		023ECF3123D5C378003205F8 /* ProductImagesViewController.swift in Sources */ = {isa = PBXBuildFile; fileRef = 023ECF2723D5C378003205F8 /* ProductImagesViewController.swift */; };
+		023ECF3223D5C378003205F8 /* Media+WPMediaAsset.swift in Sources */ = {isa = PBXBuildFile; fileRef = 023ECF2823D5C378003205F8 /* Media+WPMediaAsset.swift */; };
+		023ECF3323D5C378003205F8 /* WordPressMediaLibraryImagePickerViewController.xib in Resources */ = {isa = PBXBuildFile; fileRef = 023ECF2923D5C378003205F8 /* WordPressMediaLibraryImagePickerViewController.xib */; };
 		02404ED82314BF8A00FF1170 /* StatsV3ToV4BannerActionHandler.swift in Sources */ = {isa = PBXBuildFile; fileRef = 02404ED72314BF8A00FF1170 /* StatsV3ToV4BannerActionHandler.swift */; };
 		02404EDA2314C36300FF1170 /* StatsVersionStateCoordinator.swift in Sources */ = {isa = PBXBuildFile; fileRef = 02404ED92314C36200FF1170 /* StatsVersionStateCoordinator.swift */; };
 		02404EDC2314CD3600FF1170 /* StatsV4ToV3BannerActionHandler.swift in Sources */ = {isa = PBXBuildFile; fileRef = 02404EDB2314CD3600FF1170 /* StatsV4ToV3BannerActionHandler.swift */; };
@@ -674,6 +684,16 @@
 		02305350237454C700487A64 /* AztecInsertMoreFormatBarCommand.swift */ = {isa = PBXFileReference; fileEncoding = 4; lastKnownFileType = sourcecode.swift; path = AztecInsertMoreFormatBarCommand.swift; sourceTree = "<group>"; };
 		0230535A2374FB6800487A64 /* AztecSourceCodeFormatBarCommand.swift */ = {isa = PBXFileReference; lastKnownFileType = sourcecode.swift; path = AztecSourceCodeFormatBarCommand.swift; sourceTree = "<group>"; };
 		02396250239948470096F34C /* UIImage+TintColor.swift */ = {isa = PBXFileReference; lastKnownFileType = sourcecode.swift; path = "UIImage+TintColor.swift"; sourceTree = "<group>"; };
+		023ECF2023D5C378003205F8 /* ProductImagesCollectionViewController.swift */ = {isa = PBXFileReference; fileEncoding = 4; lastKnownFileType = sourcecode.swift; path = ProductImagesCollectionViewController.swift; sourceTree = "<group>"; };
+		023ECF2123D5C378003205F8 /* WordPressMediaLibraryPickerDataSource.swift */ = {isa = PBXFileReference; fileEncoding = 4; lastKnownFileType = sourcecode.swift; path = WordPressMediaLibraryPickerDataSource.swift; sourceTree = "<group>"; };
+		023ECF2223D5C378003205F8 /* ProductImagesCollectionViewController.xib */ = {isa = PBXFileReference; fileEncoding = 4; lastKnownFileType = file.xib; path = ProductImagesCollectionViewController.xib; sourceTree = "<group>"; };
+		023ECF2323D5C378003205F8 /* ProductImagesViewController.xib */ = {isa = PBXFileReference; fileEncoding = 4; lastKnownFileType = file.xib; path = ProductImagesViewController.xib; sourceTree = "<group>"; };
+		023ECF2423D5C378003205F8 /* ProductImageViewController.xib */ = {isa = PBXFileReference; fileEncoding = 4; lastKnownFileType = file.xib; path = ProductImageViewController.xib; sourceTree = "<group>"; };
+		023ECF2523D5C378003205F8 /* ProductImageViewController.swift */ = {isa = PBXFileReference; fileEncoding = 4; lastKnownFileType = sourcecode.swift; path = ProductImageViewController.swift; sourceTree = "<group>"; };
+		023ECF2623D5C378003205F8 /* WordPressMediaLibraryImagePickerViewController.swift */ = {isa = PBXFileReference; fileEncoding = 4; lastKnownFileType = sourcecode.swift; path = WordPressMediaLibraryImagePickerViewController.swift; sourceTree = "<group>"; };
+		023ECF2723D5C378003205F8 /* ProductImagesViewController.swift */ = {isa = PBXFileReference; fileEncoding = 4; lastKnownFileType = sourcecode.swift; path = ProductImagesViewController.swift; sourceTree = "<group>"; };
+		023ECF2823D5C378003205F8 /* Media+WPMediaAsset.swift */ = {isa = PBXFileReference; fileEncoding = 4; lastKnownFileType = sourcecode.swift; path = "Media+WPMediaAsset.swift"; sourceTree = "<group>"; };
+		023ECF2923D5C378003205F8 /* WordPressMediaLibraryImagePickerViewController.xib */ = {isa = PBXFileReference; fileEncoding = 4; lastKnownFileType = file.xib; path = WordPressMediaLibraryImagePickerViewController.xib; sourceTree = "<group>"; };
 		02404ED72314BF8A00FF1170 /* StatsV3ToV4BannerActionHandler.swift */ = {isa = PBXFileReference; lastKnownFileType = sourcecode.swift; path = StatsV3ToV4BannerActionHandler.swift; sourceTree = "<group>"; };
 		02404ED92314C36200FF1170 /* StatsVersionStateCoordinator.swift */ = {isa = PBXFileReference; fileEncoding = 4; lastKnownFileType = sourcecode.swift; path = StatsVersionStateCoordinator.swift; sourceTree = "<group>"; };
 		02404EDB2314CD3600FF1170 /* StatsV4ToV3BannerActionHandler.swift */ = {isa = PBXFileReference; lastKnownFileType = sourcecode.swift; path = StatsV4ToV3BannerActionHandler.swift; sourceTree = "<group>"; };
@@ -1508,19 +1528,20 @@
 		0286B27523C704FC003D784B /* Media */ = {
 			isa = PBXGroup;
 			children = (
-<<<<<<< HEAD
-=======
+				023ECF2823D5C378003205F8 /* Media+WPMediaAsset.swift */,
+				023ECF2023D5C378003205F8 /* ProductImagesCollectionViewController.swift */,
+				023ECF2223D5C378003205F8 /* ProductImagesCollectionViewController.xib */,
+				023ECF2723D5C378003205F8 /* ProductImagesViewController.swift */,
+				023ECF2323D5C378003205F8 /* ProductImagesViewController.xib */,
+				023ECF2523D5C378003205F8 /* ProductImageViewController.swift */,
+				023ECF2423D5C378003205F8 /* ProductImageViewController.xib */,
+				023ECF2623D5C378003205F8 /* WordPressMediaLibraryImagePickerViewController.swift */,
+				023ECF2923D5C378003205F8 /* WordPressMediaLibraryImagePickerViewController.xib */,
+				023ECF2123D5C378003205F8 /* WordPressMediaLibraryPickerDataSource.swift */,
 				02CA63D623D1ADD100BBF148 /* CameraCaptureCoordinator.swift */,
 				02CA63D823D1ADD100BBF148 /* DeviceMediaLibraryPicker.swift */,
 				02CA63D923D1ADD100BBF148 /* MediaPickingContext.swift */,
 				02CA63D723D1ADD100BBF148 /* MediaPickingCoordinator.swift */,
-				0286B27723C7051F003D784B /* ProductImagesCollectionViewController.swift */,
-				0286B27623C7051F003D784B /* ProductImagesCollectionViewController.xib */,
-				0286B27923C7051F003D784B /* ProductImagesViewController.swift */,
-				0286B27823C7051F003D784B /* ProductImagesViewController.xib */,
-				02357B2823CDB3E300147C2B /* ProductImageViewController.swift */,
-				02357B2923CDB3E300147C2B /* ProductImageViewController.xib */,
->>>>>>> 8936983c
 			);
 			path = Media;
 			sourceTree = "<group>";
@@ -2944,6 +2965,7 @@
 				B59C09DC2188D70200AB41D6 /* Notifications.storyboard in Resources */,
 				451A04F52386F7C900E368C9 /* AddProductImageCollectionViewCell.xib in Resources */,
 				02E6B97923853D81000A36F0 /* SettingTitleAndValueTableViewCell.xib in Resources */,
+				023ECF3323D5C378003205F8 /* WordPressMediaLibraryImagePickerViewController.xib in Resources */,
 				CE37C04522984E81008DCB39 /* PickListTableViewCell.xib in Resources */,
 				D85B8334222FABD1002168F3 /* StatusListTableViewCell.xib in Resources */,
 				45B9C63F23A8E50D007FC4C5 /* ProductPriceSettingsViewController.xib in Resources */,
@@ -2971,6 +2993,7 @@
 				D83C129F22250BF0004CA04C /* OrderTrackingTableViewCell.xib in Resources */,
 				B59D1EE121907304009D1978 /* ProductReviewTableViewCell.xib in Resources */,
 				021E2A1823A9FE5A00B1DE07 /* ProductInventorySettingsViewController.xib in Resources */,
+				023ECF2C23D5C378003205F8 /* ProductImagesCollectionViewController.xib in Resources */,
 				0290E270238E3CE400B5C466 /* ListSelectorViewController.xib in Resources */,
 				B59D1EE821908A08009D1978 /* Noticons.ttf in Resources */,
 				D81F2D35225F0CF70084BF9C /* EmptyListMessageWithActionView.xib in Resources */,
@@ -2984,6 +3007,7 @@
 				740ADFE521C33688009EE5A9 /* licenses.html in Resources */,
 				CE2A9FC023BFB1BE002BEC1C /* LedgerTableViewCell.xib in Resources */,
 				45C8B2592313FA570002FA77 /* CustomerNoteTableViewCell.xib in Resources */,
+				023ECF2D23D5C378003205F8 /* ProductImagesViewController.xib in Resources */,
 				02F49ADE23BF3A4100FA0BFA /* ErrorSectionHeaderView.xib in Resources */,
 				B554016B2170D6010067DC90 /* ChartPlaceholderView.xib in Resources */,
 				CE32B11620BF8779006FBCF4 /* FulfillButtonTableViewCell.xib in Resources */,
@@ -2993,6 +3017,7 @@
 				CE21B3E120FFC59700A259D5 /* ProductDetailsTableViewCell.xib in Resources */,
 				CE35F11C2343F3B1007B2A6B /* TwoColumnHeadlineFootnoteTableViewCell.xib in Resources */,
 				451A04E72386CE8700E368C9 /* ProductImagesHeaderTableViewCell.xib in Resources */,
+				023ECF2E23D5C378003205F8 /* ProductImageViewController.xib in Resources */,
 				CE85FD5320F677770080B73E /* Dashboard.storyboard in Resources */,
 				B56DB3CF2049BFAA00D4AA8E /* Main.storyboard in Resources */,
 				CE21B3D820FE669A00A259D5 /* BasicTableViewCell.xib in Resources */,
@@ -3198,6 +3223,7 @@
 				024DF3092372CA00006658FE /* EditorViewProperties.swift in Sources */,
 				CE85535D209B5BB700938BDC /* OrderDetailsViewModel.swift in Sources */,
 				CE21B3E020FFC59700A259D5 /* ProductDetailsTableViewCell.swift in Sources */,
+				023ECF2F23D5C378003205F8 /* ProductImageViewController.swift in Sources */,
 				B509FED121C041DF000076A9 /* Locale+Woo.swift in Sources */,
 				B5DB01B52114AB2D00A4F797 /* CrashLogging.swift in Sources */,
 				024DF31E23743045006658FE /* TextList+AztecFormatting.swift in Sources */,
@@ -3293,6 +3319,7 @@
 				454B28BE23BF63C600CD2091 /* DateIntervalFormatter+Helpers.swift in Sources */,
 				024DF3052372ADCD006658FE /* KeyboardScrollable.swift in Sources */,
 				0290E27A238E590500B5C466 /* ListSelectorViewProperties.swift in Sources */,
+				023ECF3223D5C378003205F8 /* Media+WPMediaAsset.swift in Sources */,
 				B555530F21B57DE700449E71 /* ApplicationAdapter.swift in Sources */,
 				029D444E22F141CD00DEFA8A /* DashboardStatsV3ViewController.swift in Sources */,
 				747AA08B2107CF8D0047A89B /* TracksProvider.swift in Sources */,
@@ -3317,6 +3344,7 @@
 				CE4DA5C621DD755E00074607 /* CurrencyFormatter.swift in Sources */,
 				451A04E62386CE8700E368C9 /* ProductImagesHeaderTableViewCell.swift in Sources */,
 				B59C09D92188CBB100AB41D6 /* Array+Notes.swift in Sources */,
+				023ECF3023D5C378003205F8 /* WordPressMediaLibraryImagePickerViewController.swift in Sources */,
 				D85136C1231E09C300DD0539 /* ReviewsDataSource.swift in Sources */,
 				CE1AFE622200B1BD00432745 /* ApplicationLogDetailViewController.swift in Sources */,
 				CE4DDB7B20DD312400D32EC8 /* DateFormatter+Helpers.swift in Sources */,
@@ -3412,6 +3440,7 @@
 				02CA63DC23D1ADD100BBF148 /* DeviceMediaLibraryPicker.swift in Sources */,
 				02404EDA2314C36300FF1170 /* StatsVersionStateCoordinator.swift in Sources */,
 				CEE006052077D1280079161F /* SummaryTableViewCell.swift in Sources */,
+				023ECF2B23D5C378003205F8 /* WordPressMediaLibraryPickerDataSource.swift in Sources */,
 				74A33D8021C3F234009E25DE /* LicensesViewController.swift in Sources */,
 				CE1F51272064345B00C6C810 /* UIColor+Helpers.swift in Sources */,
 				934CB123224EAB150005CCB9 /* main.swift in Sources */,
@@ -3501,6 +3530,7 @@
 				B59D1EE5219080B4009D1978 /* Note+Woo.swift in Sources */,
 				02913E9523A774C500707A0C /* UnitInputFormatter.swift in Sources */,
 				02F49ADC23BF3A0100FA0BFA /* ErrorSectionHeaderView.swift in Sources */,
+				023ECF3123D5C378003205F8 /* ProductImagesViewController.swift in Sources */,
 				CE4DA5CA21DEA78E00074607 /* NSDecimalNumber+Helpers.swift in Sources */,
 				CE5F462A23AACA0A006B1A5C /* RefundDetailsDataSource.swift in Sources */,
 				02162726237963AF000208D2 /* ProductFormViewController.swift in Sources */,
@@ -3538,6 +3568,7 @@
 				CE8CCD43239AC06E009DBD22 /* RefundDetailsViewController.swift in Sources */,
 				B560D68C2195BD1E0027BB7E /* NoteDetailsCommentTableViewCell.swift in Sources */,
 				743E272021AEF20100D6DC82 /* FancyAlertViewController+Upgrade.swift in Sources */,
+				023ECF2A23D5C378003205F8 /* ProductImagesCollectionViewController.swift in Sources */,
 				CEA16F3A20FD0C8C0061B4E1 /* WooAnalytics.swift in Sources */,
 				023053492374528A00487A64 /* AztecBlockquoteFormatBarCommand.swift in Sources */,
 				0282DD98233CA093006A5FDB /* OrderSearchUICommand.swift in Sources */,
