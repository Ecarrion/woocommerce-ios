--- conflicted
+++ resolved
@@ -3472,11 +3472,8 @@
 				02E4FD7E2306A8180049610C /* StatsTimeRangeBarViewModel.swift in Sources */,
 				021FAFCF23556D2B00B99241 /* UIView+SubviewsAxis.swift in Sources */,
 				B5290ED9219B3FA900A6AF7F /* Date+Woo.swift in Sources */,
-<<<<<<< HEAD
 				02BC6784236943E400BEB725 /* CameraCaptureCoordinator.swift in Sources */,
-=======
 				453227B723C4D6EC00D816B3 /* TimeZone+Woo.swift in Sources */,
->>>>>>> bd3a0888
 				B57C744520F55BA600EEFC87 /* NSObject+Helpers.swift in Sources */,
 				D817586022BB614A00289CFE /* OrderMessageComposer.swift in Sources */,
 				0269576A23726304001BA0BF /* KeyboardFrameObserver.swift in Sources */,
