--- conflicted
+++ resolved
@@ -52,13 +52,8 @@
         let expectation = self.expectation(description: "Retrieve order list")
         let orderStore = OrderStore(dispatcher: dispatcher, storageManager: storageManager, network: network)
 
-<<<<<<< HEAD
         network.simulateResponse(requestUrlSuffix: "orders", filename: "orders-load-all")
-        let action = OrderAction.retrieveOrders(siteID: sampleSiteID) { (orders, error) in
-=======
-        network.simulateResponse(requestUrlSuffix: "orders", filename: "orders")
         let action = OrderAction.retrieveOrders(siteID: sampleSiteID) { error in
->>>>>>> fcb0c61b
             XCTAssertNil(error)
             XCTAssertEqual(self.viewStorage.countObjects(ofType: Storage.Order.self), 3)
 
