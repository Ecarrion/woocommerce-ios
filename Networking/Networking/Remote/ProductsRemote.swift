--- conflicted
+++ resolved
@@ -106,7 +106,6 @@
         enqueue(request, mapper: mapper, completion: completion)
     }
 
-<<<<<<< HEAD
     /// Updates the images of a specific `Product`.
     ///
     /// - Parameters:
@@ -115,7 +114,10 @@
     ///     - images: an ordered list of images. The first image is the main Product image.
     ///     - completion: Closure to be executed upon completion.
     ///
-    public func updateProductImages(for siteID: Int, productID: Int, images: [ProductImage], completion: @escaping (Product?, Error?) -> Void) {
+    public func updateProductImages(for siteID: Int64,
+                                    productID: Int64,
+                                    images: [ProductImage],
+                                    completion: @escaping (Product?, Error?) -> Void) {
         let parameters = [
             "images": images.map({ ["id": $0.imageID] })
         ]
@@ -124,7 +126,8 @@
         let mapper = ProductMapper(siteID: siteID)
 
         enqueue(request, mapper: mapper, completion: completion)
-=======
+    }
+
     /// Updates a specific `Product`.
     ///
     /// - Parameters:
@@ -144,7 +147,6 @@
         } catch {
             completion(nil, error)
         }
->>>>>>> 8ee6f4eb
     }
 }
 
