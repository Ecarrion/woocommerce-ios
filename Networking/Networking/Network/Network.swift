--- conflicted
+++ resolved
@@ -1,11 +1,8 @@
 import Foundation
 import Alamofire
 
-<<<<<<< HEAD
-=======
 /// Constructs `multipart/form-data` for uploads within an HTTP or HTTPS body.
 ///
->>>>>>> 1212d6e3
 public protocol MultipartFormData {
     func append(_ fileURL: URL, withName name: String, fileName: String, mimeType: String)
 }
@@ -30,15 +27,12 @@
     ///
     func responseData(for request: URLRequestConvertible, completion: @escaping (Data?, Error?) -> Void)
 
-<<<<<<< HEAD
-=======
     /// Executes the specified Network Request for file uploads. Upon completion, the payload will be sent back to the caller as a Data instance.
     ///
     /// - Parameters:
     ///   - multipartFormData: Used for appending data for multipart form data uploads.
     ///   - request: Request that should be performed.
     ///   - completion: Closure to be executed upon completion.
->>>>>>> 1212d6e3
     func uploadMultipartFormData(multipartFormData: @escaping (MultipartFormData) -> Void,
                                  to request: URLRequestConvertible,
                                  completion: @escaping (Data?, Error?) -> Void)
