import Foundation
import Alamofire

<<<<<<< HEAD
=======

>>>>>>> 1212d6e3
extension Alamofire.MultipartFormData: MultipartFormData {}

/// AlamofireWrapper: Encapsulates all of the Alamofire OP's
///
public class AlamofireNetwork: Network {

    private let backgroundSessionManager: Alamofire.SessionManager

    /// WordPress.com Credentials.
    ///
    private let credentials: Credentials


    /// Public Initializer
    ///
    public required init(credentials: Credentials) {
        self.credentials = credentials
<<<<<<< HEAD
        self.backgroundSessionManager = Alamofire.SessionManager(configuration: URLSessionConfiguration.background(withIdentifier: "com.automattic.woocommerce.backgroundsession"))
=======
        let configuration = URLSessionConfiguration.background(withIdentifier: "com.automattic.woocommerce.backgroundsession")
        self.backgroundSessionManager = Alamofire.SessionManager(configuration: configuration)
>>>>>>> 1212d6e3
    }

    /// Executes the specified Network Request. Upon completion, the payload will be sent back to the caller as a Data instance.
    ///
    /// - Important:
    ///     - Authentication Headers will be injected, based on the Network's Credentials.
    ///
    /// - Parameters:
    ///     - request: Request that should be performed.
    ///     - completion: Closure to be executed upon completion.
    ///
    /// - Note:
    ///     - The response body will always be returned (when possible), even when there's a networking error.
    ///       This differs slightly from the standard Alamofire `.validate()` behavior, and it's required so that
    ///       the upper layers can properly detect "Jetpack Tunnel" Errors.
    ///     - Yes. We do the above because the Jetpack Tunnel endpoint doesn't properly relay the correct statusCode.
    ///
    public func responseData(for request: URLRequestConvertible, completion: @escaping (Data?, Error?) -> Void) {
        let authenticated = AuthenticatedRequest(credentials: credentials, request: request)

        Alamofire.request(authenticated)
            .responseData { response in
                completion(response.value, response.networkingError)
            }
    }

    public func uploadMultipartFormData(multipartFormData: @escaping (MultipartFormData) -> Void,
                                        to request: URLRequestConvertible,
                                        completion: @escaping (Data?, Error?) -> Void) {
        let authenticated = AuthenticatedRequest(credentials: credentials, request: request)

        backgroundSessionManager.upload(multipartFormData: multipartFormData, with: authenticated) { (encodingResult) in
            switch encodingResult {
            case .success(let upload, _, _):
                upload.responseData { response in
                    completion(response.value, response.error)
                }
            case .failure(let error):
                completion(nil, error)
            }
        }
    }
}


/// MARK: - Alamofire.DataResponse: Private Methods
///
private extension Alamofire.DataResponse {

    /// Returns the Networking Layer Error (if any):
    ///
    ///     -   Whenever the statusCode is not within the [200, 300) range.
    ///     -   Whenever there's a `NSURLErrorDomain` error: Bad Certificate, Unreachable, Cancelled (and few others!)
    ///
    /// NOTE: that we're not doing the standard Alamofire Validation, because the stock routine, on error, will never relay
    /// back the response body. And since the Jetpack Tunneling API does not relay the proper statusCodes, we're left in
    /// the dark.
    ///
    /// Precisely: Request Timeout should be a 408, but we just get a 400, with the details in the response's body.
    ///
    var networkingError: Error? {

        // Passthru URL Errors: These are right there, even without calling Alamofire's validation.
        if let error = error as NSError?, error.domain == NSURLErrorDomain {
            return error
        }

        return response.flatMap { response in
            NetworkError(from: response.statusCode)
        }
    }
}<|MERGE_RESOLUTION|>--- conflicted
+++ resolved
@@ -1,10 +1,7 @@
 import Foundation
 import Alamofire
 
-<<<<<<< HEAD
-=======
 
->>>>>>> 1212d6e3
 extension Alamofire.MultipartFormData: MultipartFormData {}
 
 /// AlamofireWrapper: Encapsulates all of the Alamofire OP's
@@ -22,12 +19,8 @@
     ///
     public required init(credentials: Credentials) {
         self.credentials = credentials
-<<<<<<< HEAD
-        self.backgroundSessionManager = Alamofire.SessionManager(configuration: URLSessionConfiguration.background(withIdentifier: "com.automattic.woocommerce.backgroundsession"))
-=======
         let configuration = URLSessionConfiguration.background(withIdentifier: "com.automattic.woocommerce.backgroundsession")
         self.backgroundSessionManager = Alamofire.SessionManager(configuration: configuration)
->>>>>>> 1212d6e3
     }
 
     /// Executes the specified Network Request. Upon completion, the payload will be sent back to the caller as a Data instance.
